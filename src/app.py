from flask import Flask, request, jsonify, session, g
import boto3
from botocore.exceptions import ClientError, NoCredentialsError # Added ClientError
import os
import json
import tempfile
import traceback
import datetime
import uuid # Added for unique session names
from dotenv import load_dotenv
from fastavro import reader as avro_reader
import pyarrow.parquet as pq
from urllib.parse import urlparse, unquote
from flask_cors import CORS
import re
import time
from botocore.exceptions import NoCredentialsError
<<<<<<< HEAD
from flask_sqlalchemy import SQLAlchemy
import bcrypt
import functools
from cryptography.fernet import Fernet, InvalidToken

=======
import google.generativeai as genai
>>>>>>> 75501390
load_dotenv()
API_KEY = os.getenv("GEMINI_API_KEY")
# Configure Gemini API
genai.configure(api_key=API_KEY)
app = Flask(__name__)

CORS(app)

# --- Flask Configuration ---
app.config['SECRET_KEY'] = os.getenv("FLASK_SECRET_KEY")
app.config['SQLALCHEMY_DATABASE_URI'] = os.getenv("DATABASE_URL")
app.config['SQLALCHEMY_TRACK_MODIFICATIONS'] = False
# Optional: Configure session cookie parameters for security
app.config['SESSION_COOKIE_SECURE'] = True  # Send cookie only over HTTPS (Requires HTTPS setup)
app.config['SESSION_COOKIE_HTTPONLY'] = True # Prevent JS access to cookie
app.config['SESSION_COOKIE_SAMESITE'] = 'Lax' # Basic CSRF protection ('Strict' is better but can break cross-origin links)

if not app.config['SECRET_KEY']:
    raise ValueError("No FLASK_SECRET_KEY set for Flask application")
if not app.config['SQLALCHEMY_DATABASE_URI']:
    raise ValueError("No DATABASE_URL set for Flask application")

# --- Encryption Setup ---
ENCRYPTION_KEY_STR = os.getenv("ENCRYPTION_KEY")
if not ENCRYPTION_KEY_STR:
    raise ValueError("No ENCRYPTION_KEY set for URL encryption")
try:
    fernet = Fernet(ENCRYPTION_KEY_STR.encode()) # Create Fernet instance
except Exception as e:
    raise ValueError(f"Invalid ENCRYPTION_KEY format: {e}")

# --- Initialize SQLAlchemy ---
db = SQLAlchemy(app)

# --- Configuration ---

AWS_REGION = os.getenv("AWS_REGION", "ap-south-1") # Set default region (e.g., Mumbai)

# --- Database Models ---
class User(db.Model):
    id = db.Column(db.Integer, primary_key=True)
    username = db.Column(db.String(80), unique=True, nullable=False)
    email = db.Column(db.String(120), unique=True, nullable=False)
    password_hash = db.Column(db.String(128), nullable=False)
    aws_role_arn = db.Column(db.String(255), nullable=True)
    usages = db.relationship('S3Usage', backref='user', lazy=True)

    def set_password(self, password):
        self.password_hash = bcrypt.hashpw(
            password.encode('utf-8'), bcrypt.gensalt()
        ).decode('utf-8')

    def check_password(self, password):
        if not self.password_hash: return False # Handle case where hash might be null
        try:
            return bcrypt.checkpw(
                password.encode('utf-8'), self.password_hash.encode('utf-8')
            )
        except ValueError: # Handle potential errors if hash is malformed
             return False

class S3Usage(db.Model):
    id = db.Column(db.Integer, primary_key=True)
    user_id = db.Column(db.Integer, db.ForeignKey('user.id'), nullable=False)
    # Store encrypted URL - might need more space than default String
    s3_bucket_link_encrypted = db.Column(db.Text, nullable=False)
    timestamp = db.Column(db.DateTime, nullable=False, default=datetime.datetime.utcnow)

# --- Encryption Helper Functions ---
def encrypt_data(data_string):
    """Encrypts a string using the global Fernet key."""
    if not isinstance(data_string, str):
        raise TypeError("Input must be a string")
    return fernet.encrypt(data_string.encode()).decode() # Encrypt and return as string

def decrypt_data(encrypted_string):
    """Decrypts a string using the global Fernet key. Returns None on failure."""
    if not isinstance(encrypted_string, str):
        # If data in DB isn't string, handle appropriately
        print(f"Warning: Attempting to decrypt non-string data: {type(encrypted_string)}")
        return None
    try:
        return fernet.decrypt(encrypted_string.encode()).decode()
    except InvalidToken:
        print("ERROR: Failed to decrypt data - Invalid Token (key mismatch or corrupted data?)")
        return None # Or raise an error, or return a specific marker
    except Exception as e:
        print(f"ERROR: Decryption failed: {e}")
        return None

# --- Authentication Middleware/Hooks ---
@app.before_request
def load_logged_in_user():
    """If user_id is stored in the session, load the user object from DB into g.user."""
    user_id = session.get('user_id')
    g.user = User.query.get(user_id) if user_id else None

def login_required(func):
    """Decorator that returns 401 JSON error if user is not logged in."""
    @functools.wraps(func)
    def wrapper(*args, **kwargs):
        if g.user is None:
            return jsonify(error="Authentication required. Please log in."), 401
        return func(*args, **kwargs)
    return wrapper

# --- Authentication Routes (JSON API) ---

@app.route('/register', methods=['POST'])
def register():
    if g.user: # User is already logged in
        return jsonify(error="Already logged in"), 400

    data = request.get_json()
    if not data:
        return jsonify(error="Invalid JSON payload"), 400

    username = data.get('username')
    email = data.get('email')
    password = data.get('password')
    # --- Get optional aws_role_arn ---
    aws_role_arn = data.get('aws_role_arn', None) # Default to None if not provided

    if not username or not email or not password:
        return jsonify(error="Username, email, and password are required"), 400

    # --- Validate optional aws_role_arn format ---
    validated_arn = None
    if aws_role_arn and aws_role_arn.strip(): # Check if provided and not just whitespace
        validated_arn = aws_role_arn.strip()
        # Basic ARN format validation (adjust regex as needed for stricter validation)
        # Checks for: arn:aws:iam::<12 digits>:role/<role name path>
        arn_pattern = r"^arn:aws:iam::\d{12}:role\/[\w+=,.@\/-]+$"
        if not re.match(arn_pattern, validated_arn):
            print(f"DEBUG: Invalid ARN format provided during registration: {validated_arn}")
            return jsonify(error="Invalid AWS Role ARN format provided."), 400
    # --- End ARN Validation ---

    # Check if user already exists (by username or email)
    if User.query.filter((User.username == username) | (User.email == email)).first():
        return jsonify(error=f'User with username "{username}" or email "{email}" already exists.'), 409 # 409 Conflict

    try:
        # --- Create user, including the validated ARN (which might be None) ---
        new_user = User(
            username=username,
            email=email,
            aws_role_arn=validated_arn # Pass the validated ARN or None
        )
        new_user.set_password(password) # Set password hash
        # ----------------------------------------------------------------------

        db.session.add(new_user)
        db.session.commit()
        print(f"DEBUG: User registered successfully: {username}, ARN provided: {'Yes' if validated_arn else 'No'}")

        # Return limited user info upon successful registration
        user_info = {
            'id': new_user.id,
            'username': new_user.username,
            'email': new_user.email
        }
        # Include ARN in response only if it was set
        if new_user.aws_role_arn:
            user_info['aws_role_arn'] = new_user.aws_role_arn

        return jsonify(
            message="Registration successful",
            user=user_info
        ), 201 # 201 Created

    except Exception as e:
        db.session.rollback()
        print(f"ERROR: Database error during registration: {e}")
        traceback.print_exc()
        return jsonify(error="Registration failed due to a server error."), 500

@app.route('/login', methods=['POST'])
def login():
    if g.user:
        return jsonify(error="Already logged in"), 400

    data = request.get_json()
    if not data:
        return jsonify(error="Invalid JSON payload"), 400

    username_or_email = data.get('username_or_email')
    password = data.get('password')

    if not username_or_email or not password:
         return jsonify(error="Username/email and password are required"), 400

    # Find user
    user = User.query.filter((User.username == username_or_email) | (User.email == username_or_email)).first()

    if user and user.check_password(password):
        # Password matches - Log user in
        session.clear()
        session['user_id'] = user.id
        g.user = user # Update g for this request
        print(f"DEBUG: User logged in successfully: {user.username}")
        # Return user info (excluding password hash)
        return jsonify(
            message="Login successful",
            user={'id': user.id, 'username': user.username, 'email': user.email}
        )
    else:
        # Invalid credentials
        print(f"DEBUG: Failed login attempt for: {username_or_email}")
        return jsonify(error="Invalid username/email or password"), 401 # 401 Unauthorized

@app.route('/logout', methods=['POST'])
@login_required # Must be logged in to log out
def logout():
    user_id = g.user.id # Log who is logging out before clearing
    session.clear()
    g.user = None
    print(f"DEBUG: User {user_id} logged out.")
    return jsonify(message="Logout successful")

@app.route('/me', methods=['GET'])
@login_required # Get current user info
def get_current_user():
    """Returns information about the currently logged-in user."""
    return jsonify(
        user={'id': g.user.id, 'username': g.user.username, 'email': g.user.email}
    )

def get_s3_client_for_user(user_role_arn):
    """
    Assumes the user's specified role and returns a temporary S3 client.
    Uses the application's default credentials (from Render env vars) to call STS.
    Returns None on failure.
    """
    if not user_role_arn:
        print(f"ERROR User {g.user.id}: Cannot assume role, Role ARN is missing.")
        return None

    try:
        # 1. Create STS client using the application's credentials (from Render env vars)
        # Boto3 automatically finds credentials from env vars: AWS_ACCESS_KEY_ID, AWS_SECRET_ACCESS_KEY
        sts_client = boto3.client('sts', region_name=AWS_REGION) # Use default region from config

        session_name = f"LakeInsightSession-{g.user.id}-{uuid.uuid4()}"
        print(f"DEBUG User {g.user.id}: Attempting to assume role: {user_role_arn} with session: {session_name}")

        # 2. Assume the role in the user's account
        assumed_role_object = sts_client.assume_role(
            RoleArn=user_role_arn,
            RoleSessionName=session_name
            # Add ExternalId=user_external_id here if you implement external IDs
        )

        # 3. Extract temporary credentials
        temp_credentials = assumed_role_object['Credentials']
        print(f"DEBUG User {g.user.id}: Successfully assumed role {user_role_arn}. Credentials expire at {temp_credentials['Expiration']}")

        # 4. Create S3 client using the temporary credentials
        s3_temp_client = boto3.client(
            's3',
            aws_access_key_id=temp_credentials['AccessKeyId'],
            aws_secret_access_key=temp_credentials['SecretAccessKey'],
            aws_session_token=temp_credentials['SessionToken'],
            # Use the default region, or specify user bucket region if needed/known
            # region_name=AWS_REGION
            # For S3, region often doesn't matter for basic operations unless using regional features like acceleration
        )
        return s3_temp_client

    except ClientError as error:
        error_code = error.response.get('Error', {}).get('Code')
        print(f"ERROR User {g.user.id}: Could not assume role {user_role_arn}. Code: {error_code}. Message: {error}")
        if error_code == 'AccessDenied':
             print("-> Access Denied: Check Role ARN validity, Trust Policy in customer's account (Principal must be app's IAM User ARN), and External ID (if used).")
        # Add more specific error handling if needed
        return None
    except Exception as e:
         print(f"ERROR User {g.user.id}: Unexpected error assuming role {user_role_arn}. Error: {e}")
         traceback.print_exc()
         return None

# --- Helper to Add Encrypted S3 Usage Record ---
def add_s3_usage_log(user_id, s3_link):
    """
    Encrypts the S3 link and adds a record to the S3Usage table.
    If a record for the same user and S3 link already exists,
    it updates the timestamp to the current time instead of inserting a duplicate.
    """
    if not user_id or not s3_link:
        print("Warning: Cannot log S3 usage - missing user_id or s3_link.")
        return
    try:
        # Encrypt the link first, as this is what's stored and queried
        encrypted_link = encrypt_data(s3_link)

        # Check if an entry already exists for this user and encrypted link
        existing_usage = S3Usage.query.filter_by(
            user_id=user_id,
            s3_bucket_link_encrypted=encrypted_link
        ).first() # Use first() to get one or None

        if existing_usage:
            # --- UPDATE Existing Record ---
            print(f"DEBUG: Updating timestamp for existing S3 usage record for user {user_id}, link starts with: {s3_link[:50]}...")
            existing_usage.timestamp = datetime.datetime.utcnow() # Update timestamp
            db.session.commit() # Commit the change
            print(f"DEBUG: Timestamp updated successfully.")
        else:
            # --- INSERT New Record ---
            print(f"DEBUG: Logging new encrypted S3 usage for user {user_id}, link starts with: {s3_link[:50]}...")
            usage = S3Usage(user_id=user_id, s3_bucket_link_encrypted=encrypted_link)
            # timestamp defaults to datetime.datetime.utcnow on creation
            db.session.add(usage)
            db.session.commit() # Commit the new record
            print(f"DEBUG: New S3 usage logged successfully.")

    except Exception as e:
        db.session.rollback() # Rollback in case of any error during query or commit
        print(f"ERROR: Failed to log or update S3 usage for user {user_id}, link {s3_link}: {e}")
        traceback.print_exc()

# --- Helper Functions ---
def get_gemini_response(prompt):
    model = genai.GenerativeModel("gemini-2.0-flash-lite")  # Use "gemini-pro" for text-based tasks
    response = model.generate_content(prompt)
    return response.text

def format_bytes(size_bytes):
    """Converts bytes to a human-readable string (KB, MB, GB)."""
    if size_bytes is None:
        return "N/A"
    try:
        size_bytes = int(size_bytes)
        if size_bytes < 1024:
            return f"{size_bytes} B"
        elif size_bytes < 1024**2:
            return f"{size_bytes/1024:.2f} KB"
        elif size_bytes < 1024**3:
            return f"{size_bytes/(1024**2):.2f} MB"
        else:
            return f"{size_bytes/(1024**3):.2f} GB"
    except (ValueError, TypeError):
        return "Invalid Size"

def format_timestamp_ms(timestamp_ms):
    """Converts milliseconds since epoch to ISO 8601 UTC string."""
    if timestamp_ms is None:
        return None
    try:
        # Divide by 1000 to convert ms to seconds
        dt_object = datetime.datetime.fromtimestamp(int(timestamp_ms) / 1000, tz=datetime.timezone.utc)
        return dt_object.isoformat().replace('+00:00', 'Z') # Standard ISO 8601 format
    except (ValueError, TypeError):
        return str(timestamp_ms) # Return original value if conversion fails

def extract_bucket_and_key(s3_url):
    """Extracts bucket and key from s3:// URL."""
    parsed_url = urlparse(s3_url)
    bucket = parsed_url.netloc
    key = unquote(parsed_url.path).lstrip('/')
    if not s3_url.startswith("s3://") or not bucket or not key:
        raise ValueError(f"Invalid S3 URL: {s3_url}")
    return bucket, key

def download_s3_file(s3_client, bucket, key, local_path):
    """Downloads a file from S3 to a local path."""
    try:
        os.makedirs(os.path.dirname(local_path), exist_ok=True)
        print(f"DEBUG: Downloading s3://{bucket}/{key} to {local_path}")
        s3_client.download_file(bucket, key, local_path)
        print(f"DEBUG: Download complete for s3://{bucket}/{key}")
    except s3_client.exceptions.ClientError as e:
        if e.response['Error']['Code'] == '404':
            print(f"ERROR: S3 object not found: s3://{bucket}/{key}")
            raise FileNotFoundError(f"S3 object not found: s3://{bucket}/{key}") from e
        else:
            print(f"ERROR: S3 ClientError downloading s3://{bucket}/{key}: {e}")
            raise
    except Exception as e:
        print(f"ERROR: Unexpected error downloading s3://{bucket}/{key}: {e}")
        traceback.print_exc()
        raise

def parse_avro_file(file_path):
    """Parses an Avro file and returns a list of records."""
    records = []
    print(f"DEBUG: Attempting to parse Avro file: {file_path}")
    try:
        with open(file_path, 'rb') as fo:
            records = list(avro_reader(fo))
        print(f"DEBUG: Successfully parsed Avro file: {file_path}, Records found: {len(records)}")
        return records
    except Exception as e:
        print(f"Error parsing Avro file {file_path}: {e}")
        traceback.print_exc()
        raise

def read_parquet_sample(s3_client, bucket, key, local_dir, num_rows=10):
    """Downloads a Parquet file from S3 and reads a sample."""
    local_filename = "sample_" + os.path.basename(key).replace('%', '_').replace(':', '_')
    local_path = os.path.join(local_dir, local_filename)
    try:
        download_s3_file(s3_client, bucket, key, local_path)
        print(f"DEBUG: Reading Parquet sample from: {local_path}")
        table = pq.read_table(local_path)
        sample_table = table.slice(length=min(num_rows, len(table)))
        sample_data = sample_table.to_pylist()
        print(f"DEBUG: Successfully read {len(sample_data)} sample rows from Parquet: {key}")
        return sample_data
    except FileNotFoundError:
        print(f"ERROR: Sample Parquet file not found on S3: s3://{bucket}/{key}")
        return [{"error": f"Sample Parquet file not found on S3", "details": f"s3://{bucket}/{key}"}]
    except Exception as e:
        print(f"Error reading Parquet file s3://{bucket}/{key} (local: {local_path}): {e}")
        traceback.print_exc()
        return [{"error": f"Failed to read sample Parquet data", "details": str(e)}]
    finally:
        # Clean up downloaded sample file
        if os.path.exists(local_path):
            try: os.remove(local_path); print(f"DEBUG: Cleaned up {local_path}")
            except Exception as rm_err: print(f"Warning: Could not remove temp sample file {local_path}: {rm_err}")


def read_delta_checkpoint(s3_client, bucket, key, local_dir):
    """Downloads and reads a Delta checkpoint Parquet file."""
    local_filename = os.path.basename(key).replace('%', '_').replace(':', '_')
    local_path = os.path.join(local_dir, local_filename)
    actions = []
    try:
        download_s3_file(s3_client, bucket, key, local_path)
        print(f"DEBUG: Reading Delta checkpoint file: {local_path}")
        table = pq.read_table(local_path)
        # Checkpoint files have columns like 'txn', 'add', 'remove', 'metaData', 'protocol'
        # Each row represents one action, only one action column per row is non-null
        for batch in table.to_batches():
            batch_dict = batch.to_pydict()
            num_rows = len(batch_dict[list(batch_dict.keys())[0]]) # Get length from any column
            for i in range(num_rows):
                action = {}
                # Find which action column is not None for this row
                if batch_dict.get('add') and batch_dict['add'][i] is not None:
                    action['add'] = batch_dict['add'][i]
                elif batch_dict.get('remove') and batch_dict['remove'][i] is not None:
                    action['remove'] = batch_dict['remove'][i]
                elif batch_dict.get('metaData') and batch_dict['metaData'][i] is not None:
                    action['metaData'] = batch_dict['metaData'][i]
                elif batch_dict.get('protocol') and batch_dict['protocol'][i] is not None:
                    action['protocol'] = batch_dict['protocol'][i]
                elif batch_dict.get('txn') and batch_dict['txn'][i] is not None:
                    action['txn'] = batch_dict['txn'][i] # Less common in checkpoints, but possible
                # Add other action types if needed (commitInfo etc)

                if action: actions.append(action)

        print(f"DEBUG: Successfully read {len(actions)} actions from checkpoint: {key}")
        return actions
    except FileNotFoundError:
        print(f"ERROR: Checkpoint file not found on S3: s3://{bucket}/{key}")
        raise # Re-raise to be caught by caller
    except Exception as e:
        print(f"Error reading Delta checkpoint file s3://{bucket}/{key} (local: {local_path}): {e}")
        traceback.print_exc()
        raise
    finally:
        # Clean up downloaded checkpoint file
        if os.path.exists(local_path):
            try: os.remove(local_path); print(f"DEBUG: Cleaned up {local_path}")
            except Exception as rm_err: print(f"Warning: Could not remove temp checkpoint file {local_path}: {rm_err}")

def read_delta_json_lines(s3_client, bucket, key, local_dir):
    """Downloads and reads a Delta JSON commit file line by line."""
    local_filename = os.path.basename(key).replace('%', '_').replace(':', '_')
    local_path = os.path.join(local_dir, local_filename)
    actions = []
    try:
        download_s3_file(s3_client, bucket, key, local_path)
        print(f"DEBUG: Reading Delta JSON file: {local_path}")
        with open(local_path, 'r') as f:
            for line in f:
                try:
                    action = json.loads(line)
                    actions.append(action)
                except json.JSONDecodeError as json_err:
                    print(f"Warning: Skipping invalid JSON line in {key}: {json_err} - Line: '{line.strip()}'")
        print(f"DEBUG: Successfully read {len(actions)} actions from JSON file: {key}")
        return actions
    except FileNotFoundError:
        print(f"ERROR: JSON commit file not found on S3: s3://{bucket}/{key}")
        raise # Re-raise to be caught by caller
    except Exception as e:
        print(f"Error reading Delta JSON file s3://{bucket}/{key} (local: {local_path}): {e}")
        traceback.print_exc()
        raise
    finally:
        # Clean up downloaded JSON file
        if os.path.exists(local_path):
            try: os.remove(local_path); print(f"DEBUG: Cleaned up {local_path}")
            except Exception as rm_err: print(f"Warning: Could not remove temp JSON file {local_path}: {rm_err}")


# Function to make complex objects JSON serializable
def convert_bytes(obj):
    """Converts bytes, numpy types, datetimes etc. for JSON serialization."""
    if isinstance(obj, bytes):
        try: return obj.decode('utf-8', errors='replace') # Handle potential decode errors
        except Exception: return f"<bytes len={len(obj)} error>"
    elif isinstance(obj, dict): return {convert_bytes(k): convert_bytes(v) for k, v in obj.items()}
    elif isinstance(obj, list): return [convert_bytes(item) for item in obj]
    elif isinstance(obj, (datetime.datetime, datetime.date, time.struct_time)):
        try: return datetime.datetime.fromtimestamp(obj).isoformat() if isinstance(obj, time.struct_time) else obj.isoformat()
        except Exception: return str(obj)
    # Handle numpy types if numpy is installed and used (e.g., via pyarrow)
    elif type(obj).__module__ == 'numpy' and hasattr(obj, 'item'):
        try: return obj.item()
        except Exception: return str(obj)
    # Catch other potential non-serializable types
    elif hasattr(obj, 'isoformat'): # General catch for date/time like objects
         try: return obj.isoformat()
         except Exception: return str(obj)
    else:
        # Final check: if it's not a basic type, try converting to string
        if not isinstance(obj, (str, int, float, bool, type(None))):
            try:
                json.dumps(obj) # Test serialization
                return obj # It's already serializable
            except TypeError:
                print(f"DEBUG: Converting unknown type {type(obj)} to string.")
                return str(obj)
        return obj # Return basic types as is
    
def _parse_delta_schema_string(schema_string):
    """
    Parses Delta's JSON schema string into an Iceberg-like schema dict.
    Assigns sequential IDs and maps 'nullable' to 'required'.
    """
    try:
        delta_schema = json.loads(schema_string)
        if not delta_schema or delta_schema.get("type") != "struct" or not delta_schema.get("fields"):
            print("Warning: Invalid or empty Delta schema string provided.")
            return None

        iceberg_fields = []
        for i, field in enumerate(delta_schema["fields"], 1): # Start ID from 1
            field_name = field.get("name")
            field_type = field.get("type") # TODO: Type mapping might be needed for complex types
            nullable = field.get("nullable", True) # Assume nullable if missing

            if not field_name or not field_type:
                print(f"Warning: Skipping invalid field in Delta schema: {field}")
                continue

            iceberg_fields.append({
                "id": i,
                "name": field_name,
                "required": not nullable, # Iceberg 'required' is inverse of Delta 'nullable'
                "type": field_type,
                # "doc": field.get("metadata", {}).get("comment") # Optional: Add documentation if available
            })

        return {
            "schema-id": 0, # Default schema ID
            "type": "struct",
            "fields": iceberg_fields
        }
    except json.JSONDecodeError as e:
        print(f"Error parsing Delta schema string: {e}")
        return None
    except Exception as e:
        print(f"Unexpected error parsing Delta schema: {e}")
        return None

# --- Schema Comparison Helper Functions ---

def get_iceberg_schema_for_version(s3_client, bucket_name, table_base_key, sequence_number, temp_dir):
    """Fetches the Iceberg schema associated with a specific sequence number."""
    print(f"DEBUG: Getting Iceberg schema for sequence_number: {sequence_number}")
    metadata_prefix = table_base_key + "metadata/"

    # 1. Find latest metadata.json (reuse logic)
    list_response = s3_client.list_objects_v2(Bucket=bucket_name, Prefix=metadata_prefix)
    if 'Contents' not in list_response:
        raise FileNotFoundError(f"No objects found under metadata prefix: {metadata_prefix}")

    metadata_files = []
    s3_object_details = {obj['Key']: {'size': obj['Size'], 'last_modified': obj['LastModified']} for obj in list_response.get('Contents', [])}
    for obj_key, obj_info in s3_object_details.items():
        if obj_key.endswith('.metadata.json'):
             match = re.search(r'(v?\d+)-[a-f0-9-]+\.metadata\.json$', os.path.basename(obj_key))
             version_num = 0
             if match:
                 try: version_num = int(match.group(1).lstrip('v'))
                 except ValueError: pass
             metadata_files.append({'key': obj_key, 'version': version_num, 'last_modified': obj_info['last_modified']})

    if not metadata_files:
        raise FileNotFoundError(f"No *.metadata.json files found under {metadata_prefix}")

    metadata_files.sort(key=lambda x: (x['version'], x['last_modified']), reverse=True)
    latest_metadata_key = metadata_files[0]['key']
    print(f"DEBUG: Reading latest metadata file: {latest_metadata_key} to find snapshot info")
    local_latest_metadata_path = os.path.join(temp_dir, os.path.basename(latest_metadata_key).replace('%', '_'))

    download_s3_file(s3_client, bucket_name, latest_metadata_key, local_latest_metadata_path)
    with open(local_latest_metadata_path, 'r') as f: latest_meta = json.load(f)

    # 2. Find the snapshot for the target sequence number
    target_snapshot = None
    snapshots = latest_meta.get("snapshots", [])
    for snapshot in snapshots:
        if snapshot.get("sequence-number") == sequence_number:
            target_snapshot = snapshot
            break

    if not target_snapshot:
        # TODO: Potentially search older metadata files if needed, but complex.
        raise ValueError(f"Snapshot with sequence number {sequence_number} not found in latest metadata file {latest_metadata_key}.")

    schema_id = target_snapshot.get("schema-id")
    if schema_id is None:
        # Fallback for older metadata formats that might only have 'schema' at top level
        # This assumes the schema didn't change if schema-id is missing in the snapshot
        current_schema_id = latest_meta.get("current-schema-id")
        if current_schema_id is not None:
             schema_id = current_schema_id
        else: # Very old format? Use top-level schema if present.
             print(f"Warning: Snapshot {target_snapshot.get('snapshot-id')} has no schema-id, trying top-level schema.")
             schema = latest_meta.get("schema")
             if schema: return schema
             raise ValueError(f"Cannot determine schema for snapshot {target_snapshot.get('snapshot-id')} (sequence number {sequence_number}). Missing schema-id and no top-level schema.")


    print(f"DEBUG: Snapshot found (ID: {target_snapshot.get('snapshot-id')}), looking for schema-id: {schema_id}")

    # 3. Find the schema definition in the metadata
    schemas = latest_meta.get("schemas", [])
    target_schema = None
    for schema in schemas:
        if schema.get("schema-id") == schema_id:
            target_schema = schema
            break

    if not target_schema:
         # Handle case where only top-level schema exists (older format?)
         if schema_id == latest_meta.get("current-schema-id") and latest_meta.get("schema"):
             print(f"DEBUG: Schema ID {schema_id} not in 'schemas' list, using top-level 'schema'.")
             target_schema = latest_meta.get("schema")
             # Add schema-id if missing for consistency
             if target_schema and "schema-id" not in target_schema:
                 target_schema["schema-id"] = schema_id

    if not target_schema:
        raise ValueError(f"Schema definition with schema-id {schema_id} not found in metadata file {latest_metadata_key}.")

    print(f"DEBUG: Found schema for sequence_number {sequence_number}")
    return target_schema


def get_delta_schema_for_version(s3_client, bucket_name, table_base_key, version_id, temp_dir):
    """Fetches the Delta schema active at a specific version ID."""
    print(f"DEBUG: Getting Delta schema for version_id: {version_id}")
    delta_log_prefix = table_base_key + "_delta_log/"

    # --- 1. Find Delta Log Files --- (Simplified listing, only need up to version_id)
    log_files_raw = []
    continuation_token = None
    while True:
        list_kwargs = {'Bucket': bucket_name, 'Prefix': delta_log_prefix}
        if continuation_token: list_kwargs['ContinuationToken'] = continuation_token
        try: list_response = s3_client.list_objects_v2(**list_kwargs)
        except s3_client.exceptions.NoSuchKey: list_response = {}
        except s3_client.exceptions.ClientError as list_err:
            print(f"ERROR: ClientError listing objects under {delta_log_prefix}: {list_err}")
            raise  # Re-raise to be caught by the endpoint
        if 'Contents' not in list_response and not log_files_raw:
            raise FileNotFoundError(f"Delta log prefix '{delta_log_prefix}' is empty or inaccessible.")

        log_files_raw.extend(list_response.get('Contents', []))
        if list_response.get('IsTruncated'): continuation_token = list_response.get('NextContinuationToken')
        else: break
    print(f"DEBUG: Found {len(log_files_raw)} total objects under delta log prefix (pre-filter).")

    # --- Filter and Identify Relevant Files ---
    json_commits = {}
    checkpoint_files = {}
    json_pattern = re.compile(r"(\d+)\.json$")
    checkpoint_pattern = re.compile(r"(\d+)\.checkpoint(?:\.(\d+)\.(\d+))?\.parquet$")

    for obj in log_files_raw:
        key = obj['Key']
        filename = os.path.basename(key)
        if (json_match := json_pattern.match(filename)):
             v = int(json_match.group(1))
             if v <= version_id: json_commits[v] = {'key': key}
        elif (cp_match := checkpoint_pattern.match(filename)):
            v, part_num, num_parts = int(cp_match.group(1)), cp_match.group(2), cp_match.group(3)
            if v <= version_id: # Only consider checkpoints at or before the target version
                part_num = int(part_num) if part_num else 1
                num_parts = int(num_parts) if num_parts else 1
                if v not in checkpoint_files: checkpoint_files[v] = {'num_parts': num_parts, 'parts': {}}
                checkpoint_files[v]['parts'][part_num] = {'key': key}
                if checkpoint_files[v]['num_parts'] != num_parts and cp_match.group(2):
                    checkpoint_files[v]['num_parts'] = max(checkpoint_files[v]['num_parts'], num_parts)

    # --- Determine starting point (Closest Checkpoint <= version_id) ---
    start_process_version = 0
    checkpoint_version_used = -1
    relevant_checkpoint_versions = sorted([v for v, info in checkpoint_files.items() if len(info['parts']) == info['num_parts']], reverse=True)

    if relevant_checkpoint_versions:
        checkpoint_version_used = relevant_checkpoint_versions[0]
        print(f"INFO: Found usable checkpoint version {checkpoint_version_used} <= {version_id}")
        start_process_version = checkpoint_version_used + 1
    else:
        print("INFO: No usable checkpoint found <= target version. Processing JSON logs from version 0.")

    # --- Process Checkpoint and JSON Commits Incrementally ---
    active_metadata = None # Keep track of the last seen metadata

    # --- Load State from Checkpoint if applicable ---
    if checkpoint_version_used > -1:
        print(f"INFO: Reading state from checkpoint version {checkpoint_version_used}")
        cp_info = checkpoint_files[checkpoint_version_used]
        try:
            all_checkpoint_actions = []
            for part_num in sorted(cp_info['parts'].keys()):
                part_key = cp_info['parts'][part_num]['key']
                all_checkpoint_actions.extend(read_delta_checkpoint(s3_client, bucket_name, part_key, temp_dir))

            # Find metadata within the checkpoint
            for action in all_checkpoint_actions:
                if 'metaData' in action and action['metaData']:
                    active_metadata = action['metaData']
                    print(f"DEBUG: Found metaData in checkpoint {checkpoint_version_used}")
                    break # Assume only one metaData per checkpoint/commit
            # Protocol isn't needed for schema comparison, skipping protocol search

        except Exception as cp_read_err:
            print(f"ERROR: Failed to read/process checkpoint {checkpoint_version_used}: {cp_read_err}. Trying from version 0.")
            start_process_version = 0 # Reset start version
            active_metadata = None    # Reset metadata

    # --- Process JSON Commits Incrementally ---
    versions_to_process = sorted([v for v in json_commits if v >= start_process_version and v <= version_id])
    print(f"INFO: Processing {len(versions_to_process)} JSON versions from {start_process_version} up to {version_id}...")

    for version in versions_to_process:
        commit_file_info = json_commits[version]
        commit_key = commit_file_info['key']
        print(f"DEBUG: Processing version {version} ({commit_key})...")
        try:
            actions = read_delta_json_lines(s3_client, bucket_name, commit_key, temp_dir)
            found_meta_in_commit = False
            for action in actions:
                if 'metaData' in action and action['metaData']:
                    active_metadata = action['metaData'] # Update with the latest metadata
                    found_meta_in_commit = True
                    print(f"DEBUG: Updated active metaData from version {version}")
                    break # Assume only one metaData per commit
            # No need to process add/remove for schema comparison
        except Exception as json_proc_err:
            print(f"ERROR: Failed to process commit file {commit_key} for version {version}: {json_proc_err}")
            # Decide if we should stop or continue? For schema, maybe stop.
            raise ValueError(f"Failed to process required commit file for version {version}. Cannot determine schema.") from json_proc_err

    # --- Parse the final active metadata ---
    if not active_metadata:
         raise ValueError(f"Could not find table metadata (metaData action) at or before version {version_id}.")

    schema_string = active_metadata.get("schemaString")
    if not schema_string:
         raise ValueError(f"Metadata found for version {version_id}, but it does not contain a 'schemaString'.")

    parsed_schema = _parse_delta_schema_string(schema_string)
    if not parsed_schema:
         raise ValueError(f"Failed to parse schema string found for version {version_id}.")

    # Add schema-id from metadata if it helps comparison consistency
    parsed_schema["schema-id"] = active_metadata.get("id", f"delta-v{version_id}") # Use version as pseudo-id if needed

    print(f"DEBUG: Successfully obtained and parsed schema for version_id {version_id}")
    return parsed_schema


def compare_schemas(schema1, schema2, version1_label="version1", version2_label="version2"):
    """Compares two schema dictionaries (Iceberg-like format) and returns differences."""
    if not schema1 or not schema1.get("fields"):
        return {"error": f"Schema for {version1_label} is missing or invalid."}
    if not schema2 or not schema2.get("fields"):
        return {"error": f"Schema for {version2_label} is missing or invalid."}

    fields1 = schema1.get("fields", [])
    fields2 = schema2.get("fields", [])

    fields1_map = {f['name']: f for f in fields1}
    fields2_map = {f['name']: f for f in fields2}

    added = []
    removed = []
    modified = []

    # Check for added fields (in schema2 but not in schema1)
    for name, field2 in fields2_map.items():
        if name not in fields1_map:
            added.append(field2)

    # Check for removed and modified fields (in schema1)
    for name, field1 in fields1_map.items():
        if name not in fields2_map:
            removed.append(field1)
        else:
            # Field exists in both, check for modifications
            field2 = fields2_map[name]
            diff_details = {}
            # Compare required (nullable) status
            if field1.get('required') != field2.get('required'):
                diff_details['required'] = {'from': field1.get('required'), 'to': field2.get('required')}
            # Compare type (simple string comparison for now)
            # TODO: Add recursive comparison for complex types (struct, list, map) if needed
            if str(field1.get('type')).strip() != str(field2.get('type')).strip():
                 diff_details['type'] = {'from': field1.get('type'), 'to': field2.get('type')}
            # Compare documentation (optional)
            # if field1.get('doc') != field2.get('doc'):
            #     diff_details['doc'] = {'from': field1.get('doc'), 'to': field2.get('doc')}

            if diff_details:
                modified.append({
                    "name": name,
                    "changes": diff_details,
                    # Optionally include full field definitions for context
                    # "from_definition": field1,
                    # "to_definition": field2
                })

    return {
        "added": added,
        "removed": removed,
        "modified": modified
    }


# --- Iceberg Endpoint ---

@app.route('/Iceberg', methods=['GET'])
@login_required
def iceberg_details():
    s3_url = request.args.get('s3_url')
    if not s3_url: return jsonify({"error": "s3_url parameter is missing"}), 400

    start_time = time.time()
    print(f"\n--- Processing Iceberg Request for User {g.user.id}, URL {s3_url} ---")

    bucket_name, table_base_key, s3_client = None, None, None

    user_role_arn = g.user.aws_role_arn
    if not user_role_arn: 
        return jsonify({"error": "AWS Role ARN not configured for this user."}), 400
    s3_client = get_s3_client_for_user(user_role_arn) # Get temporary client
    if not s3_client: 
        return jsonify({"error": "Failed to access AWS Role. Please verify configuration."}), 403

    try:
        bucket_name, table_base_key = extract_bucket_and_key(s3_url)
        if not table_base_key.endswith('/'): table_base_key += '/'
        metadata_prefix = table_base_key + "metadata/"

        with tempfile.TemporaryDirectory(prefix="iceberg_meta_") as temp_dir:
            print(f"DEBUG User {g.user.id}: Using temporary directory: {temp_dir}")
            iceberg_manifest_files_info = [] # Stores info about manifest list/files

            # 1. Find latest metadata.json
            list_response = s3_client.list_objects_v2(Bucket=bucket_name, Prefix=metadata_prefix)
            if 'Contents' not in list_response:
                # Check if base path exists before declaring metadata empty
                try:
                    s3_client.list_objects_v2(Bucket=bucket_name, Prefix=table_base_key, Delimiter='/', MaxKeys=1)
                    # Base path exists, but no metadata files
                    return jsonify({"error": f"No objects found under metadata prefix: {metadata_prefix}"}), 404
                except s3_client.exceptions.ClientError as head_err:
                    # Can't even access base path
                    return jsonify({"error": f"Base table path or metadata prefix not found/accessible: s3://{bucket_name}/{table_base_key}. Error: {head_err}"}), 404

            metadata_files = []
            s3_object_details = {obj['Key']: {'size': obj['Size'], 'last_modified': obj['LastModified']} for obj in list_response.get('Contents', [])}

            for obj_key, obj_info in s3_object_details.items():
                if obj_key.endswith('.metadata.json'):
                    match = re.search(r'(v?\d+)-[a-f0-9-]+\.metadata\.json$', os.path.basename(obj_key))
                    version_num = 0
                    if match:
                        try: version_num = int(match.group(1).lstrip('v'))
                        except ValueError: pass
                    metadata_files.append({'key': obj_key, 'version': version_num, 'last_modified': obj_info['last_modified'], 'size': obj_info['size']})

            if not metadata_files:
                return jsonify({"error": f"No *.metadata.json files found under {metadata_prefix}"}), 404

            metadata_files.sort(key=lambda x: (x['version'], x['last_modified']), reverse=True)
            latest_metadata_key = metadata_files[0]['key']
            latest_metadata_size = metadata_files[0]['size']
            print(f"INFO: Using latest metadata file: {latest_metadata_key}")
            local_latest_metadata_path = os.path.join(temp_dir, os.path.basename(latest_metadata_key).replace('%', '_'))

            # 2. Parse latest metadata.json
            download_s3_file(s3_client, bucket_name, latest_metadata_key, local_latest_metadata_path)
            with open(local_latest_metadata_path, 'r') as f: latest_meta = json.load(f)

            table_uuid = latest_meta.get("table-uuid")
            current_snapshot_id = latest_meta.get("current-snapshot-id")
            all_snapshots_in_meta = latest_meta.get("snapshots", []) # Get all snapshots listed
            current_schema_id = latest_meta.get("current-schema-id", 0)
            # Default schema is the one marked as current, or the top-level one if list is missing
            default_schema = next((s for s in latest_meta.get("schemas", []) if s.get("schema-id") == current_schema_id), latest_meta.get("schema"))
            current_spec_id = latest_meta.get("current-spec-id", 0)
            partition_spec = next((s for s in latest_meta.get("partition-specs", []) if s.get("spec-id") == current_spec_id), latest_meta.get("partition-spec"))
            current_sort_order_id = latest_meta.get("current-sort-order-id", 0)
            sort_order = next((s for s in latest_meta.get("sort-orders", []) if s.get("order-id") == current_sort_order_id), latest_meta.get("sort-order"))
            properties = latest_meta.get("properties", {})
            format_version = latest_meta.get("format-version", 1)
            snapshot_log = latest_meta.get("snapshot-log", [])

            # --- Create a map of schema definitions by ID ---
            schemas_by_id = {s['schema-id']: s for s in latest_meta.get("schemas", []) if 'schema-id' in s}
            top_level_schema = latest_meta.get("schema")
            if top_level_schema:
                top_level_schema_id = top_level_schema.get("schema-id")
                if top_level_schema_id is not None and top_level_schema_id not in schemas_by_id:
                    schemas_by_id[top_level_schema_id] = top_level_schema
                elif top_level_schema_id is None and 0 not in schemas_by_id:
                    # Assign ID 0 if missing and 0 not used (common case for initial schema)
                    top_level_schema["schema-id"] = 0 # Add ID for consistency
                    schemas_by_id[0] = top_level_schema
                    print("DEBUG: Assigned schema-id 0 to top-level schema definition.")

            format_configuration = {
                "format-version": format_version,
                "table-uuid": table_uuid,
                "location": s3_url,
                "properties": properties,
                "snapshot-log": snapshot_log,
            }

            if current_snapshot_id is None:
                return jsonify({
                    "message": "Table metadata found, but no current snapshot exists (table might be empty or in intermediate state).",
                    "table_uuid": table_uuid, "location": s3_url,
                    "format_configuration": format_configuration,
                    "table_schema": default_schema, # Use default schema here
                    "partition_spec": partition_spec,
                    "version_history": {"total_snapshots": len(all_snapshots_in_meta), "snapshots_overview": []}
                }), 200

            # 3. Find current snapshot & manifest list
            current_snapshot = next((s for s in all_snapshots_in_meta if s.get("snapshot-id") == current_snapshot_id), None)
            if not current_snapshot:
                return jsonify({"error": f"Current Snapshot ID {current_snapshot_id} referenced in metadata not found in snapshots list."}), 404
            print(f"DEBUG: Current snapshot summary: {current_snapshot.get('summary', {})}")

            manifest_list_path = current_snapshot.get("manifest-list")
            if not manifest_list_path:
                return jsonify({"error": f"Manifest list path missing in current snapshot {current_snapshot_id}"}), 404

            manifest_list_key = ""
            manifest_list_bucket = bucket_name
            try:
                parsed_manifest_list_url = urlparse(manifest_list_path)
                if parsed_manifest_list_url.scheme == "s3":
                    manifest_list_bucket, manifest_list_key = extract_bucket_and_key(manifest_list_path)
                    if manifest_list_bucket != bucket_name:
                         print(f"Warning: Manifest list bucket '{manifest_list_bucket}' differs from table bucket '{bucket_name}'. Using manifest list bucket.")
                elif not parsed_manifest_list_url.scheme and parsed_manifest_list_url.path:
                    relative_path = unquote(parsed_manifest_list_url.path)
                    manifest_list_key = os.path.normpath(os.path.join(os.path.dirname(latest_metadata_key), relative_path)).replace("\\", "/")
                    manifest_list_bucket = bucket_name
                else: raise ValueError(f"Cannot parse manifest list path format: {manifest_list_path}")

                # Get Manifest List Size
                try:
                    manifest_list_head = s3_client.head_object(Bucket=manifest_list_bucket, Key=manifest_list_key)
                    manifest_list_size = manifest_list_head.get('ContentLength')
                    iceberg_manifest_files_info.append({
                        "file_path": f"s3://{manifest_list_bucket}/{manifest_list_key}",
                        "size_bytes": manifest_list_size,
                        "size_human": format_bytes(manifest_list_size),
                        "type": "Manifest List"
                    })
                except s3_client.exceptions.ClientError as head_err:
                    print(f"Warning: Could not get size for manifest list {manifest_list_key}: {head_err}")
                    iceberg_manifest_files_info.append({
                         "file_path": f"s3://{manifest_list_bucket}/{manifest_list_key}", "size_bytes": None,
                         "size_human": "N/A", "type": "Manifest List (Error getting size)"})

            except ValueError as e: return jsonify({"error": f"Error processing manifest list path '{manifest_list_path}': {e}"}), 400
            local_manifest_list_path = os.path.join(temp_dir, os.path.basename(manifest_list_key).replace('%', '_'))

            # 4. Download and parse manifest list (Avro)
            download_s3_file(s3_client, manifest_list_bucket, manifest_list_key, local_manifest_list_path)
            manifest_list_entries = parse_avro_file(local_manifest_list_path)
            print(f"DEBUG: Number of manifest files listed: {len(manifest_list_entries)}")

            # 5. Process Manifest Files (Avro)
            total_data_files, gross_records_in_data_files, total_delete_files, approx_deleted_records = 0, 0, 0, 0
            total_data_storage_bytes, total_delete_storage_bytes = 0, 0
            partition_stats = {}
            data_file_paths_sample = []

            print("\nINFO: Processing Manifest Files...")
            for i, entry in enumerate(manifest_list_entries):
                manifest_file_path = entry.get("manifest_path")
                print(f"\nDEBUG: Manifest List Entry {i+1}/{len(manifest_list_entries)}: Path='{manifest_file_path}'")
                if not manifest_file_path:
                    print(f"Warning: Skipping manifest list entry {i+1} due to missing 'manifest_path'.")
                    continue

                manifest_file_key = ""
                manifest_bucket = bucket_name
                manifest_file_s3_uri = ""

                try:
                    parsed_manifest_url = urlparse(manifest_file_path)
                    if parsed_manifest_url.scheme == "s3":
                        m_bucket, manifest_file_key = extract_bucket_and_key(manifest_file_path)
                        manifest_bucket = m_bucket
                        manifest_file_s3_uri = manifest_file_path
                    elif not parsed_manifest_url.scheme and parsed_manifest_url.path:
                        relative_path = unquote(parsed_manifest_url.path)
                        manifest_file_key = os.path.normpath(os.path.join(os.path.dirname(manifest_list_key), relative_path)).replace("\\", "/")
                        manifest_bucket = manifest_list_bucket
                        manifest_file_s3_uri = f"s3://{manifest_bucket}/{manifest_file_key}"
                    else: raise ValueError("Cannot parse manifest file path format")

                    # Get Manifest File Size
                    manifest_file_size = entry.get('manifest_length')
                    if manifest_file_size is None:
                        try:
                            manifest_head = s3_client.head_object(Bucket=manifest_bucket, Key=manifest_file_key)
                            manifest_file_size = manifest_head.get('ContentLength')
                        except s3_client.exceptions.ClientError as head_err:
                            print(f"Warning: Could not get size for manifest file {manifest_file_key}: {head_err}")
                            manifest_file_size = None

                    iceberg_manifest_files_info.append({
                        "file_path": manifest_file_s3_uri, "size_bytes": manifest_file_size,
                        "size_human": format_bytes(manifest_file_size), "type": "Manifest File"})

                    local_manifest_path = os.path.join(temp_dir, f"manifest_{i}_" + os.path.basename(manifest_file_key).replace('%', '_'))
                    download_s3_file(s3_client, manifest_bucket, manifest_file_key, local_manifest_path)
                    manifest_records = parse_avro_file(local_manifest_path)
                    print(f"DEBUG: Processing {len(manifest_records)} entries in manifest: {os.path.basename(manifest_file_key)}")

                    # Process entries within the manifest file
                    for j, manifest_entry in enumerate(manifest_records):
                        status = manifest_entry.get('status', 0)
                        if status == 2: continue # Skip DELETED entries

                        record_count, file_size, file_path_in_manifest, partition_data = 0, 0, "", None
                        content = 0 # 0: data, 1: position deletes, 2: equality deletes

                        # Extract fields based on Format Version
                        if format_version == 2:
                             if 'data_file' in manifest_entry and manifest_entry['data_file'] is not None:
                                 content = 0
                                 nested_info = manifest_entry['data_file']
                                 record_count = nested_info.get("record_count", 0) or 0
                                 file_size = nested_info.get("file_size_in_bytes", 0) or 0
                                 file_path_in_manifest = nested_info.get("file_path", "")
                                 partition_data = nested_info.get("partition")
                             elif 'delete_file' in manifest_entry and manifest_entry['delete_file'] is not None:
                                 nested_info = manifest_entry['delete_file']
                                 content = nested_info.get("content", 1) # Default to position deletes
                                 record_count = nested_info.get("record_count", 0) or 0
                                 file_size = nested_info.get("file_size_in_bytes", 0) or 0
                                 file_path_in_manifest = nested_info.get("file_path", "")
                                 # Delete files might also have partition info, handle if needed
                                 # partition_data = nested_info.get("partition")
                             else: continue # Skip invalid entry
                        elif format_version == 1:
                             content = 0
                             record_count = manifest_entry.get("record_count", 0) or 0
                             file_size = manifest_entry.get("file_size_in_bytes", 0) or 0
                             file_path_in_manifest = manifest_entry.get("file_path", "")
                             partition_data = manifest_entry.get("partition")
                        else: continue # Skip unsupported format

                        # Construct Full S3 Path for the data/delete file
                        full_file_s3_path = ""
                        file_bucket = bucket_name # Default
                        try:
                            parsed_file_path = urlparse(file_path_in_manifest)
                            if parsed_file_path.scheme == "s3":
                                f_bucket, f_key = extract_bucket_and_key(file_path_in_manifest)
                                file_bucket = f_bucket
                                full_file_s3_path = file_path_in_manifest
                            elif not parsed_file_path.scheme and parsed_file_path.path:
                                relative_data_path = unquote(parsed_file_path.path).lstrip('/')
                                full_file_s3_path = f"s3://{bucket_name}/{table_base_key.rstrip('/')}/{relative_data_path}"
                            else: continue # Skip accumulation if path cannot be determined
                        except ValueError as path_err:
                            print(f"Warning: Error parsing file path '{file_path_in_manifest}': {path_err}. Skipping accumulation.")
                            continue

                        # Accumulate stats
                        if content == 0: # Data File
                            total_data_files += 1
                            gross_records_in_data_files += record_count
                            total_data_storage_bytes += file_size
                            partition_key_string = "<unpartitioned>"
                            partition_values_repr = None
                            if partition_data is not None and partition_spec and partition_spec.get('fields'):
                                try:
                                    field_names = [f['name'] for f in partition_spec['fields']]
                                    if format_version == 2 and isinstance(partition_data, dict):
                                        # V2 stores partition data as struct/dict matching spec names
                                         partition_values_repr = {name: partition_data.get(name) for name in field_names if name in partition_data}
                                    elif format_version == 1 and isinstance(partition_data, (list, tuple)) and len(partition_data) == len(field_names):
                                        # V1 stores partition data as list in spec order
                                        partition_values_repr = dict(zip(field_names, partition_data))
                                    else: # Fallback or unexpected format
                                        partition_values_repr = {'_raw': str(partition_data)}
                                    partition_key_string = json.dumps(dict(sorted(partition_values_repr.items())), default=str)
                                except Exception as part_err:
                                    print(f"Warning: Error processing partition data {partition_data}: {part_err}")
                                    partition_key_string = f"<error: {part_err}>"
                                    partition_values_repr = {'_error': str(part_err)}
                            elif partition_data is None and partition_spec and not partition_spec.get('fields'):
                                partition_key_string = "<unpartitioned>"
                            elif partition_data is not None: # Unspecified partition spec but data present
                                partition_key_string = str(partition_data)
                                partition_values_repr = {'_raw': partition_data}

                            if partition_key_string not in partition_stats: partition_stats[partition_key_string] = {"gross_record_count": 0, "size_bytes": 0, "num_data_files": 0, "partition_values": partition_values_repr}
                            partition_stats[partition_key_string]["gross_record_count"] += record_count
                            partition_stats[partition_key_string]["size_bytes"] += file_size
                            partition_stats[partition_key_string]["num_data_files"] += 1

                            # Get sample path (only first parquet file found)
                            if full_file_s3_path and len(data_file_paths_sample) < 1 and full_file_s3_path.lower().endswith(".parquet"):
                                data_file_paths_sample.append({'bucket': file_bucket, 'key': urlparse(full_file_s3_path).path.lstrip('/')})

                        elif content == 1 or content == 2: # Delete File (V2 only)
                            total_delete_files += 1
                            approx_deleted_records += record_count
                            total_delete_storage_bytes += file_size

                except Exception as manifest_err:
                    print(f"ERROR: Failed to process manifest file {manifest_file_key} from bucket {manifest_bucket}: {manifest_err}")
                    traceback.print_exc()
                    iceberg_manifest_files_info.append({
                        "file_path": manifest_file_s3_uri or manifest_file_path, "size_bytes": None,
                        "size_human": "N/A", "type": "Manifest File (Error Processing)"})

            print("INFO: Finished processing manifest files.")

            # 6. Get Sample Data
            sample_data = []
            if data_file_paths_sample:
                sample_file_info = data_file_paths_sample[0]
                print(f"INFO: Attempting to get sample data from: s3://{sample_file_info['bucket']}/{sample_file_info['key']}")
                try:
                    sample_data = read_parquet_sample(s3_client, sample_file_info['bucket'], sample_file_info['key'], temp_dir, num_rows=10)
                except Exception as sample_err:
                    sample_data = [{"error": f"Failed to read sample data", "details": str(sample_err)}]
            else: print("INFO: No suitable Parquet data file found in manifests for sampling.")

            # 7. Assemble the final result
            print("\nINFO: Assembling final Iceberg result...")
            approx_live_records = max(0, gross_records_in_data_files - approx_deleted_records)
            avg_live_records_per_data_file = (approx_live_records / total_data_files) if total_data_files > 0 else 0
            avg_data_file_size_mb = (total_data_storage_bytes / (total_data_files or 1) / (1024*1024)) if total_data_files > 0 else 0

            partition_explorer_data = []
            for k, v in partition_stats.items():
                partition_explorer_data.append({
                    "partition_values": v["partition_values"], "partition_key_string": k,
                    "gross_record_count": v["gross_record_count"], "size_bytes": v["size_bytes"],
                    "size_human": format_bytes(v["size_bytes"]), "num_data_files": v["num_data_files"] })
            partition_explorer_data.sort(key=lambda x: x.get("partition_key_string", ""))

            # --- Assemble Version History with Schemas ---
            snapshots_overview_with_schema = []
            history_limit = 20 # Limit the history shown
            snapshots_to_process = sorted(all_snapshots_in_meta, key=lambda x: x.get('timestamp-ms', 0), reverse=True)

            for snapshot in snapshots_to_process[:min(len(snapshots_to_process), history_limit)]:
                snapshot_schema_id = snapshot.get('schema-id')
                schema_definition = None
                if snapshot_schema_id is not None:
                    schema_definition = schemas_by_id.get(snapshot_schema_id)
                    if not schema_definition:
                        print(f"Warning: Schema definition for schema-id {snapshot_schema_id} (snapshot {snapshot.get('snapshot-id')}) not found in metadata.")
                elif default_schema: # Fallback for snapshots potentially missing schema-id
                    schema_definition = default_schema
                    print(f"Warning: Snapshot {snapshot.get('snapshot-id')} missing schema-id, using default schema (ID: {default_schema.get('schema-id')}).")

                overview_entry = {
                    "snapshot-id": snapshot.get("snapshot-id"),
                    "timestamp-ms": snapshot.get("timestamp-ms"),
                    "sequence-number": snapshot.get("sequence-number"),
                    "summary": snapshot.get("summary", {}),
                    "manifest-list": snapshot.get("manifest-list"),
                    "parent-snapshot-id": snapshot.get("parent-snapshot-id"),
                    "schema_definition": schema_definition # Embed the schema
                }
                snapshots_overview_with_schema.append(overview_entry)

            current_snapshot_summary_for_history = next((s for s in snapshots_overview_with_schema if s['snapshot-id'] == current_snapshot_id), None)

            # Final Result Structure
            result = {
                "table_type": "Iceberg",
                "table_uuid": table_uuid,
                "location": s3_url,
                "format_configuration": format_configuration,
                "iceberg_manifest_files": iceberg_manifest_files_info,
                "format_version": format_version,
                "current_snapshot_id": current_snapshot_id,
                "table_schema": default_schema, # Schema of the CURRENT snapshot
                "partition_spec": partition_spec,
                "sort_order": sort_order,
                "version_history": {
                    "total_snapshots": len(all_snapshots_in_meta),
                    "current_snapshot_summary": current_snapshot_summary_for_history,
                    "snapshots_overview": snapshots_overview_with_schema
                },
                "key_metrics": {
                    "total_data_files": total_data_files,
                    "total_delete_files": total_delete_files,
                    "gross_records_in_data_files": gross_records_in_data_files,
                    "approx_deleted_records_in_manifests": approx_deleted_records,
                    "approx_live_records": approx_live_records,
                    "metrics_note": "Live record count is an approximation based on manifest metadata counts for data and delete files. It may differ from query engine results. Partition record counts are gross counts from data files.",
                    "total_data_storage_bytes": total_data_storage_bytes,
                    "total_delete_storage_bytes": total_delete_storage_bytes,
                    "avg_live_records_per_data_file": round(avg_live_records_per_data_file, 2),
                    "avg_data_file_size_mb": round(avg_data_file_size_mb, 4),
                },
                "partition_explorer": partition_explorer_data,
                "sample_data": sample_data,
            }

            add_s3_usage_log(g.user.id, s3_url) # Log after success
            result_serializable = convert_bytes(result)
            end_time = time.time()
            print(f"--- Iceberg Request Completed in {end_time - start_time:.2f} seconds ---")
            return jsonify(result_serializable), 200

    # --- Exception Handling ---
    except NoCredentialsError: # Corrected exception type
        return jsonify({"error": "AWS credentials not found or invalid."}), 401
    except (s3_client.exceptions.NoSuchBucket if s3_client else Exception) as e:
         return jsonify({"error": f"S3 bucket not found or access denied: {bucket_name}"}), 404
    except (s3_client.exceptions.ClientError if s3_client else Exception) as e:
         error_code = e.response.get('Error', {}).get('Code', 'Unknown') if hasattr(e, 'response') else 'Unknown'
         print(f"ERROR: AWS ClientError in Iceberg endpoint: {error_code} - {e}")
         traceback.print_exc()
         return jsonify({"error": f"AWS ClientError ({error_code}): Check logs for details. Message: {str(e)}"}), 500
    except FileNotFoundError as e:
         print(f"ERROR: FileNotFoundError in Iceberg endpoint: {e}")
         return jsonify({"error": f"Required file or resource not found: {e}"}), 404
    except ValueError as e:
        print(f"ERROR: ValueError in Iceberg endpoint: {e}")
        return jsonify({"error": f"Input value or data processing error: {str(e)}"}), 400
    except Exception as e:
        print(f"ERROR: An unexpected error occurred in Iceberg endpoint: {e}")
        traceback.print_exc()
        return jsonify({"error": f"An unexpected error occurred: {str(e)}"}), 500
    

# --- Delta Lake Endpoint (Modified) ---

@app.route('/Delta', methods=['GET'])
@login_required
def delta_details():
    s3_url = request.args.get('s3_url')
    if not s3_url: 
        return jsonify({"error": "s3_url parameter is missing"}), 400

    start_time = time.time()
    print(f"\n--- Processing Delta Request for {s3_url} ---")

    bucket_name = None
    table_base_key = None
    delta_log_prefix = None
    s3_client = None

    user_role_arn = g.user.aws_role_arn
    if not user_role_arn: 
        return jsonify({"error": "AWS Role ARN not configured for this user."}), 400
    s3_client = get_s3_client_for_user(user_role_arn) # Get temporary client
    if not s3_client: 
        return jsonify({"error": "Failed to access AWS Role. Please verify configuration."}), 403

    try:
        bucket_name, table_base_key = extract_bucket_and_key(s3_url)
        if not table_base_key.endswith('/'): table_base_key += '/'
        delta_log_prefix = table_base_key + "_delta_log/"
        print(f"INFO User {g.user.id}: Processing Delta Lake table at: s3://{bucket_name}/{table_base_key}")
        
        with tempfile.TemporaryDirectory(prefix="delta_meta_") as temp_dir:
            print(f"DEBUG: Using temporary directory: {temp_dir}")

            # --- 1. Find Delta Log Files ---
            log_files_raw = []
            continuation_token = None
            while True:
                list_kwargs = {'Bucket': bucket_name, 'Prefix': delta_log_prefix}
                if continuation_token: list_kwargs['ContinuationToken'] = continuation_token
                try:
                    list_response = s3_client.list_objects_v2(**list_kwargs)
                except s3_client.exceptions.ClientError as list_err:
                    if list_err.response['Error']['Code'] == 'NoSuchBucket':
                         return jsonify({"error": f"S3 bucket not found: {bucket_name}"}), 404
                    print(f"ERROR: ClientError listing objects under {delta_log_prefix}: {list_err}")
                    return jsonify({"error": f"Error listing Delta log files: {list_err}"}), 500

                if 'Contents' not in list_response and not log_files_raw:
                    try:
                        s3_client.list_objects_v2(Bucket=bucket_name, Prefix=table_base_key, Delimiter='/', MaxKeys=1)
                        return jsonify({"error": f"Delta log prefix '{delta_log_prefix}' is empty."}), 404
                    except s3_client.exceptions.ClientError as head_err:
                          return jsonify({"error": f"Base table path or Delta log not found/accessible: s3://{bucket_name}/{table_base_key}. Error: {head_err}"}), 404

                log_files_raw.extend(list_response.get('Contents', []))
                if list_response.get('IsTruncated'):
                    continuation_token = list_response.get('NextContinuationToken')
                else: break
            print(f"DEBUG: Found {len(log_files_raw)} total objects under delta log prefix.")

            # --- Collect Metadata File Info ---
            delta_log_files_info = []
            json_commits = {}
            checkpoint_files = {}
            last_checkpoint_info = None
            json_pattern = re.compile(r"(\d+)\.json$")
            checkpoint_pattern = re.compile(r"(\d+)\.checkpoint(?:\.(\d+)\.(\d+))?\.parquet$")

            for obj in log_files_raw:
                key = obj['Key']
                filename = os.path.basename(key)
                size = obj.get('Size')
                if filename == "_last_checkpoint" or json_pattern.match(filename) or checkpoint_pattern.match(filename):
                    delta_log_files_info.append({"file_path": f"s3://{bucket_name}/{key}", "relative_path": key.replace(table_base_key, "", 1), "size_bytes": size, "size_human": format_bytes(size)})

                if filename == "_last_checkpoint":
                    local_last_cp_path = os.path.join(temp_dir, "_last_checkpoint")
                    try:
                        download_s3_file(s3_client, bucket_name, key, local_last_cp_path)
                        with open(local_last_cp_path, 'r') as f: last_checkpoint_data = json.load(f)
                        last_checkpoint_info = {'version': last_checkpoint_data['version'], 'parts': last_checkpoint_data.get('parts'), 'key': key, 'size': size}
                    except Exception as cp_err: print(f"Warning: Failed to read/parse _last_checkpoint {key}: {cp_err}")
                elif (json_match := json_pattern.match(filename)):
                    json_commits[int(json_match.group(1))] = {'key': key, 'last_modified': obj['LastModified'], 'size': size}
                elif (cp_match := checkpoint_pattern.match(filename)):
                    version, part_num, num_parts = int(cp_match.group(1)), cp_match.group(2), cp_match.group(3)
                    part_num = int(part_num) if part_num else 1
                    num_parts = int(num_parts) if num_parts else 1
                    if version not in checkpoint_files: checkpoint_files[version] = {'num_parts': num_parts, 'parts': {}}
                    checkpoint_files[version]['parts'][part_num] = {'key': key, 'last_modified': obj['LastModified'], 'size': size}
                    if checkpoint_files[version]['num_parts'] != num_parts and cp_match.group(2):
                        checkpoint_files[version]['num_parts'] = max(checkpoint_files[version]['num_parts'], num_parts)

            delta_log_files_info.sort(key=lambda x: x.get('relative_path', ''))

            # Determine latest version ID
            current_snapshot_id = -1
            if json_commits: current_snapshot_id = max(json_commits.keys())
            elif last_checkpoint_info: current_snapshot_id = last_checkpoint_info['version']
            elif checkpoint_files:
                 complete_cp_versions = [v for v, info in checkpoint_files.items() if len(info['parts']) == info['num_parts']]
                 if complete_cp_versions: current_snapshot_id = max(complete_cp_versions)
                 elif checkpoint_files: # Fallback to potentially incomplete checkpoint if no JSON commits found
                      current_snapshot_id = max(checkpoint_files.keys())

            if current_snapshot_id == -1:
                 return jsonify({"error": "No Delta commit JSON files or checkpoint files found."}), 404
            print(f"INFO: Latest Delta version (snapshot ID) identified: {current_snapshot_id}")

            # --- 2/3. Process Checkpoint and JSON Commits Incrementally ---
            active_files = {}
            metadata_from_log = None # Tracks metadata from LATEST processed file/checkpoint
            protocol_from_log = None # Tracks protocol from LATEST processed file/checkpoint
            all_commit_info = {}
            processed_versions = set()
            checkpoint_version_used = None # Track which checkpoint was actually loaded
            start_process_version = 0 # Default start
            effective_checkpoint_version = -1

            # Determine starting point (Checkpoint or Version 0)
            cp_version_candidate = -1
            if last_checkpoint_info: cp_version_candidate = last_checkpoint_info['version']
            elif checkpoint_files:
                 available_complete_checkpoints = sorted([v for v, info in checkpoint_files.items() if len(info['parts']) == info['num_parts']], reverse=True)
                 if available_complete_checkpoints: cp_version_candidate = available_complete_checkpoints[0]

            if cp_version_candidate > -1:
                 # Verify the candidate checkpoint is actually complete and available
                 if cp_version_candidate in checkpoint_files and len(checkpoint_files[cp_version_candidate]['parts']) == checkpoint_files[cp_version_candidate]['num_parts']:
                      effective_checkpoint_version = cp_version_candidate
                 else: # Fallback if candidate from _last_checkpoint is bad or missing
                     available_complete_checkpoints = sorted([v for v, info in checkpoint_files.items() if len(info['parts']) == info['num_parts'] and v < cp_version_candidate], reverse=True)
                     if available_complete_checkpoints: effective_checkpoint_version = available_complete_checkpoints[0]

            # --- Load State and Initial Schema from Checkpoint if applicable ---
            loaded_schema_from_checkpoint = None
            if effective_checkpoint_version > -1:
                print(f"INFO: Reading state from checkpoint version {effective_checkpoint_version}")
                checkpoint_version_used = effective_checkpoint_version
                cp_info = checkpoint_files[effective_checkpoint_version]
                try:
                    all_checkpoint_actions = []
                    for part_num in sorted(cp_info['parts'].keys()):
                         part_key = cp_info['parts'][part_num]['key']
                         all_checkpoint_actions.extend(read_delta_checkpoint(s3_client, bucket_name, part_key, temp_dir))

                    for action in all_checkpoint_actions:
                         if 'add' in action and action['add']:
                              add_info = action['add']
                              path = add_info['path']
                              stats_parsed = json.loads(add_info['stats']) if isinstance(add_info.get('stats'), str) else add_info.get('stats')
                              active_files[path] = { 'size': add_info.get('size'), 'partitionValues': add_info.get('partitionValues', {}), 'modificationTime': add_info.get('modificationTime', 0), 'stats': stats_parsed, 'tags': add_info.get('tags') }
                         elif 'metaData' in action and action['metaData']:
                              metadata_from_log = action['metaData']
                              schema_str = metadata_from_log.get("schemaString")
                              if schema_str:
                                  parsed_schema = _parse_delta_schema_string(schema_str)
                                  if parsed_schema:
                                      loaded_schema_from_checkpoint = parsed_schema
                                      print(f"DEBUG: Loaded schema definition from checkpoint {effective_checkpoint_version}")
                         elif 'protocol' in action and action['protocol']:
                              protocol_from_log = action['protocol']

                    start_process_version = effective_checkpoint_version + 1
                    processed_versions.add(effective_checkpoint_version)

                    cp_total_files = len(active_files)
                    cp_total_bytes = sum(f['size'] for f in active_files.values() if f.get('size'))
                    cp_total_records = sum(int(f['stats']['numRecords']) for f in active_files.values() if f.get('stats') and 'numRecords' in f['stats'])
                    all_commit_info[effective_checkpoint_version] = {
                        'version': effective_checkpoint_version, 'timestamp': None,
                        'operation': 'CHECKPOINT_LOAD', 'operationParameters': {},
                        'num_added_files': cp_total_files, 'num_removed_files': 0,
                        'added_bytes': cp_total_bytes, 'removed_bytes': 0,
                        'metrics': {'numOutputFiles': str(cp_total_files), 'numOutputBytes': str(cp_total_bytes)},
                        'total_files_at_version': cp_total_files,
                        'total_bytes_at_version': cp_total_bytes,
                        'total_records_at_version': cp_total_records,
                        'schema_definition': loaded_schema_from_checkpoint
                    }
                    print(f"INFO: Checkpoint processing complete. Starting JSON processing from version {start_process_version}")

                except Exception as cp_read_err:
                     print(f"ERROR: Failed to read/process checkpoint {effective_checkpoint_version}: {cp_read_err}. Falling back.")
                     active_files = {}; metadata_from_log = None; protocol_from_log = None
                     start_process_version = 0; checkpoint_version_used = None; processed_versions = set()
                     all_commit_info = {}; loaded_schema_from_checkpoint = None
            else:
                print("INFO: No usable checkpoint found. Processing JSON logs from version 0.")
                start_process_version = 0

            # --- Process JSON Commits Incrementally ---
            versions_to_process = sorted([v for v in json_commits if v >= start_process_version])
            print(f"INFO: Processing {len(versions_to_process)} JSON versions from {start_process_version} up to {current_snapshot_id}...")
            removed_file_sizes_by_commit = {}

            for version in versions_to_process:
                 if version in processed_versions: continue
                 commit_file_info = json_commits[version]
                 commit_key = commit_file_info['key']
                 print(f"DEBUG: Processing version {version} ({commit_key})...")
                 removed_file_sizes_by_commit[version] = 0
                 commit_schema_definition = None # Track schema change within this commit

                 try:
                    actions = read_delta_json_lines(s3_client, bucket_name, commit_key, temp_dir)
                    commit_summary = {
                         'version': version, 'timestamp': None, 'operation': 'Unknown',
                         'num_actions': len(actions), 'operationParameters': {},
                         'num_added_files': 0, 'num_removed_files': 0,
                         'added_bytes': 0, 'removed_bytes': 0, 'metrics': {}
                    }
                    op_metrics = {} # Reset for each commit

                    for action in actions:
                        if 'commitInfo' in action and action['commitInfo']:
                            ci = action['commitInfo']
                            commit_summary['timestamp'] = ci.get('timestamp')
                            commit_summary['operation'] = ci.get('operation', 'Unknown')
                            commit_summary['operationParameters'] = ci.get('operationParameters', {})
                            op_metrics = ci.get('operationMetrics', {}) # Get metrics for this commit
                            commit_summary['metrics'] = op_metrics
                            # Prefer explicit metrics if available
                            commit_summary['num_added_files'] = int(op_metrics.get('numOutputFiles', 0))
                            commit_summary['num_removed_files'] = int(op_metrics.get('numTargetFilesRemoved', op_metrics.get('numRemovedFiles', 0))) # Spark 3 vs older
                            commit_summary['added_bytes'] = int(op_metrics.get('numOutputBytes', 0))
                            commit_summary['removed_bytes'] = int(op_metrics.get('numTargetBytesRemoved', op_metrics.get('numRemovedBytes', 0))) # Spark 3 vs older
                        elif 'add' in action and action['add']:
                            add_info = action['add']
                            path = add_info['path']
                            stats_parsed = json.loads(add_info['stats']) if isinstance(add_info.get('stats'), str) else add_info.get('stats')
                            file_size = add_info.get('size', 0)
                            active_files[path] = { 'size': file_size, 'partitionValues': add_info.get('partitionValues', {}), 'modificationTime': add_info.get('modificationTime', 0), 'stats': stats_parsed, 'tags': add_info.get('tags') }
                            # Increment counts/bytes only if metrics were missing in commitInfo
                            if 'numOutputFiles' not in op_metrics: commit_summary['num_added_files'] += 1
                            if 'numOutputBytes' not in op_metrics: commit_summary['added_bytes'] += file_size
                        elif 'remove' in action and action['remove']:
                             remove_info = action['remove']
                             path = remove_info['path']
                             if remove_info.get('dataChange', True): # Check if it affects data
                                 removed_file_info = active_files.pop(path, None)
                                 # Increment counts/bytes only if metrics were missing
                                 if 'numTargetFilesRemoved' not in op_metrics and 'numRemovedFiles' not in op_metrics:
                                     commit_summary['num_removed_files'] += 1
                                 # Track size for potential calculation if specific byte metrics are missing
                                 if removed_file_info and removed_file_info.get('size'):
                                      removed_file_sizes_by_commit[version] += removed_file_info.get('size',0)
                        elif 'metaData' in action and action['metaData']:
                             metadata_from_log = action['metaData']
                             schema_str = metadata_from_log.get("schemaString")
                             if schema_str:
                                 parsed_schema = _parse_delta_schema_string(schema_str)
                                 if parsed_schema:
                                     commit_schema_definition = parsed_schema
                                     print(f"DEBUG: Found schema update in version {version}")
                        elif 'protocol' in action and action['protocol']:
                             protocol_from_log = action['protocol']

                    # Calculate removed bytes if metrics were missing
                    if commit_summary['removed_bytes'] == 0 and removed_file_sizes_by_commit.get(version, 0) > 0:
                         # Only use calculated size if metric wasn't present in commitInfo
                         if 'numTargetBytesRemoved' not in op_metrics and 'numRemovedBytes' not in op_metrics:
                              commit_summary['removed_bytes'] = removed_file_sizes_by_commit[version]

                    # Calculate and store cumulative state
                    current_total_files = len(active_files)
                    current_total_bytes = sum(f['size'] for f in active_files.values() if f.get('size'))
                    current_total_records = sum(int(f['stats']['numRecords']) for f in active_files.values() if f.get('stats') and f['stats'].get('numRecords') is not None) # Safer access

                    commit_summary['total_files_at_version'] = current_total_files
                    commit_summary['total_bytes_at_version'] = current_total_bytes
                    commit_summary['total_records_at_version'] = current_total_records
                    commit_summary['schema_definition'] = commit_schema_definition # Store None if no change this commit

                    all_commit_info[version] = commit_summary
                    processed_versions.add(version)

                 except Exception as json_proc_err:
                      print(f"ERROR: Failed to process commit file {commit_key} for version {version}: {json_proc_err}")
                      traceback.print_exc()
                      all_commit_info[version] = {'version': version, 'error': str(json_proc_err)}
                      processed_versions.add(version) # Mark as processed even with error

            print(f"INFO: Finished incremental processing. Propagating schemas...")

            # --- Propagate Schema Definitions Forward ---
            last_known_schema = loaded_schema_from_checkpoint
            sorted_processed_versions = sorted([v for v in processed_versions if v in all_commit_info and 'error' not in all_commit_info[v]])

            for v in sorted_processed_versions:
                 # This loop iterates through versions we have info for, in ascending order
                 current_commit = all_commit_info[v]

                 # If this commit defined a schema, it becomes the new last_known_schema
                 if 'schema_definition' in current_commit and current_commit['schema_definition']:
                     last_known_schema = current_commit['schema_definition']
                 # If this commit DID NOT define a schema, inherit from the previous version
                 elif last_known_schema:
                     current_commit['schema_definition'] = last_known_schema
                 # If schema is still unknown
                 else:
                     # Check if it's the very first version processed and schema wasn't in checkpoint
                     if v == min(sorted_processed_versions) and not last_known_schema:
                          print(f"Warning: Schema definition missing for initial version {v}.")
                     # Otherwise, it means propagation failed or metadata was missing earlier
                     elif v > min(sorted_processed_versions):
                          print(f"Warning: Inherited schema is missing for version {v}.")
                     current_commit['schema_definition'] = None # Mark as unknown

            # --- Find Definitive Metadata & Protocol (mostly for configuration) ---
            definitive_metadata = metadata_from_log # Use the last one seen during processing
            definitive_protocol = protocol_from_log

            if not definitive_metadata:
                 # Attempt recovery if latest processing failed but older metadata exists
                 latest_successful_v = max(sorted_processed_versions) if sorted_processed_versions else -1
                 if latest_successful_v > -1 and all_commit_info[latest_successful_v].get('schema_definition'):
                     print("Warning: Final metadata action might be missing, relying on schema from last successful version.")
                     # Cannot easily reconstruct definitive_metadata dict here, proceed cautiously
                     pass
                 else:
                     return jsonify({"error": "Could not determine final table metadata."}), 500

            if not definitive_protocol:
                 definitive_protocol = {"minReaderVersion": 1, "minWriterVersion": 2}

            # --- Assemble Format Configuration, Final Schema, Partition Spec ---
            format_configuration = {**definitive_protocol, **(definitive_metadata.get("configuration", {}) if definitive_metadata else {})}

            final_table_schema = all_commit_info.get(current_snapshot_id, {}).get('schema_definition')
            if not final_table_schema:
                 # Last resort: parse from definitive metadata if propagation failed
                 if definitive_metadata and definitive_metadata.get("schemaString"):
                      final_table_schema = _parse_delta_schema_string(definitive_metadata.get("schemaString"))
                 if not final_table_schema:
                      return jsonify({"error": "Failed to determine final table schema."}), 500

            partition_cols = definitive_metadata.get("partitionColumns", []) if definitive_metadata else []
            partition_spec_fields = []
            schema_fields_map = {f['name']: f for f in final_table_schema.get('fields', [])}
            for i, col_name in enumerate(partition_cols):
                source_field = schema_fields_map.get(col_name)
                if source_field: partition_spec_fields.append({ "name": col_name, "transform": "identity", "source-id": source_field.get('id', i+1000), "field-id": 1000 + i }) # Ensure unique field-id
            partition_spec = {"spec-id": 0, "fields": partition_spec_fields}

            # --- 4. Calculate FINAL State Metrics ---
            final_commit_details = all_commit_info.get(current_snapshot_id, {})
            total_data_files = final_commit_details.get('total_files_at_version', 0)
            total_data_storage_bytes = final_commit_details.get('total_bytes_at_version', 0)
            approx_live_records = final_commit_details.get('total_records_at_version', 0)
            gross_records_in_data_files = approx_live_records # Estimate for Delta
            total_delete_files = 0 # Delta doesn't track this way in log
            total_delete_storage_bytes = 0
            approx_deleted_records_in_manifests = 0
            avg_live_records_per_data_file = (approx_live_records / total_data_files) if total_data_files > 0 else 0
            avg_data_file_size_mb = (total_data_storage_bytes / (total_data_files or 1) / (1024*1024)) if total_data_files > 0 else 0
            metrics_note = f"Live record count ({approx_live_records}) is estimated based on 'numRecords' in file stats. Delete file/record metrics common in Iceberg V2 are not tracked in Delta metadata."

            # --- 5. Calculate Partition Stats ---
            partition_stats = {}
            for path, file_info in active_files.items():
                part_values = file_info.get('partitionValues', {})
                part_key_string = json.dumps(dict(sorted(part_values.items())), default=str) if part_values else "<unpartitioned>"
                if part_key_string not in partition_stats: partition_stats[part_key_string] = { "partition_values": part_values, "partition_key_string": part_key_string, "num_data_files": 0, "size_bytes": 0, "gross_record_count": 0 }
                partition_stats[part_key_string]["num_data_files"] += 1
                partition_stats[part_key_string]["size_bytes"] += file_info.get('size', 0)
                if file_info.get('stats') and file_info['stats'].get('numRecords') is not None:
                    try: partition_stats[part_key_string]["gross_record_count"] += int(file_info['stats']['numRecords'])
                    except (ValueError, TypeError): pass
            partition_explorer_data = list(partition_stats.values())
            for p_data in partition_explorer_data: p_data["size_human"] = format_bytes(p_data["size_bytes"])
            partition_explorer_data.sort(key=lambda x: x.get("partition_key_string", ""))

            # --- 6. Get Sample Data ---
            sample_data = []
            if active_files:
                sample_file_path = next((p for p in active_files if p.lower().endswith('.parquet')), list(active_files.keys())[0] if active_files else None)
                if sample_file_path:
                    full_sample_s3_key = os.path.join(table_base_key, sample_file_path).replace("\\", "/") # Use join for robustness
                    print(f"INFO: Attempting sample from: s3://{bucket_name}/{full_sample_s3_key}")
                    try:
                        if sample_file_path.lower().endswith('.parquet'):
                            sample_data = read_parquet_sample(s3_client, bucket_name, full_sample_s3_key, temp_dir, num_rows=10)
                        else: sample_data = [{"error": "Sampling only implemented for Parquet"}]
                    except Exception as sample_err: sample_data = [{"error": "Failed to read sample data", "details": str(sample_err)}]
                else: sample_data = [{"error": "No active Parquet files found for sampling"}]
            else: sample_data = [{"error": "No active files found for sampling"}]

            # --- 7. Assemble Final Result ---
            print("\nINFO: Assembling final Delta result...")

            current_snapshot_details = {
                 "version": current_snapshot_id,
                 "timestamp_ms": final_commit_details.get('timestamp'),
                 "timestamp_iso": format_timestamp_ms(final_commit_details.get('timestamp')),
                 "operation": final_commit_details.get('operation', 'N/A'),
                 "operation_parameters": final_commit_details.get('operationParameters', {}),
                 "num_files_total_snapshot": total_data_files,
                 "total_data_files_snapshot": total_data_files,
                 "total_delete_files_snapshot": total_delete_files,
                 "total_data_storage_bytes_snapshot": total_data_storage_bytes,
                 "total_records_snapshot": approx_live_records,
                 "num_added_files_commit": final_commit_details.get('num_added_files'),
                 "num_removed_files_commit": final_commit_details.get('num_removed_files'),
                 "commit_added_bytes": final_commit_details.get('added_bytes'),
                 "commit_removed_bytes": final_commit_details.get('removed_bytes'),
                 "commit_metrics_raw": final_commit_details.get('metrics', {}),
                 "error": final_commit_details.get('error')
             }

            # Assemble Version History
            snapshots_overview_with_schema = []
            known_versions_sorted = sorted([v for v in processed_versions if v in all_commit_info and 'error' not in all_commit_info[v]], reverse=True)
            history_limit = 20
            versions_in_history = known_versions_sorted[:min(len(known_versions_sorted), history_limit)]
            current_snapshot_summary_for_history = None

            for v in versions_in_history:
                commit_details = all_commit_info.get(v)
                if not commit_details: continue

                summary = {
                     "operation": commit_details.get('operation', 'Unknown'),
                     "added-data-files": str(commit_details.get('num_added_files', 'N/A')),
                     "removed-data-files": str(commit_details.get('num_removed_files', 'N/A')),
                     "added-files-size": str(commit_details.get('added_bytes', 'N/A')),
                     "removed-files-size": str(commit_details.get('removed_bytes', 'N/A')),
                     "operation-parameters": commit_details.get('operationParameters', {}),
                     "total-data-files": str(commit_details.get('total_files_at_version', 'N/A')),
                     "total-files-size": str(commit_details.get('total_bytes_at_version', 'N/A')),
                     "total-records": str(commit_details.get('total_records_at_version', 'N/A')),
                     "total-delete-files": "0",
                 }

                snapshot_entry = {
                    "snapshot-id": v,
                    "timestamp-ms": commit_details.get('timestamp'),
                    "summary": summary,
                    "schema_definition": commit_details.get('schema_definition') # Embed propagated schema
                }
                snapshots_overview_with_schema.append(snapshot_entry)

                if v == current_snapshot_id:
                    current_snapshot_summary_for_history = snapshot_entry

            # Final Result Structure
            result = {
                "table_type": "Delta",
                "table_uuid": definitive_metadata.get("id") if definitive_metadata else None,
                "location": s3_url if s3_url else f"s3://{bucket_name}/{table_base_key}",
                "format_configuration": format_configuration,
                "format_version": definitive_protocol.get('minReaderVersion', 1),
                "delta_log_files": delta_log_files_info,
                "current_snapshot_id": current_snapshot_id,
                "current_snapshot_details": current_snapshot_details,
                "table_schema": final_table_schema,
                "table_properties": definitive_metadata.get("configuration", {}) if definitive_metadata else {},
                "partition_spec": partition_spec,
                "sort_order": {"order-id": 0, "fields": []},
                "version_history": {
                    "total_snapshots": len(known_versions_sorted),
                    "current_snapshot_summary": current_snapshot_summary_for_history,
                    "snapshots_overview": snapshots_overview_with_schema
                },
                "key_metrics": {
                     "total_data_files": total_data_files,
                     "total_delete_files": total_delete_files,
                     "total_data_storage_bytes": total_data_storage_bytes,
                     "total_data_storage_human": format_bytes(total_data_storage_bytes),
                     "total_delete_storage_bytes": total_delete_storage_bytes,
                     "total_delete_storage_human": format_bytes(total_delete_storage_bytes),
                     "gross_records_in_data_files": gross_records_in_data_files,
                     "approx_deleted_records_in_manifests": approx_deleted_records_in_manifests,
                     "approx_live_records": approx_live_records,
                     "avg_live_records_per_data_file": round(avg_live_records_per_data_file, 2),
                     "avg_data_file_size_mb": round(avg_data_file_size_mb, 4),
                     "metrics_note": metrics_note,
                 },
                "partition_explorer": partition_explorer_data,
                "sample_data": sample_data,
            }
            add_s3_usage_log(g.user.id, s3_url)
            result_serializable = json.loads(json.dumps(convert_bytes(result), default=str))
            end_time = time.time()
            print(f"--- Delta Request Completed in {end_time - start_time:.2f} seconds ---")
            return jsonify(result_serializable), 200

    # --- Exception Handling ---
    except NoCredentialsError: # Corrected exception type
        return jsonify({"error": "AWS credentials not found or invalid."}), 401
    except (s3_client.exceptions.NoSuchBucket if s3_client else Exception) as e:
        return jsonify({"error": f"S3 bucket not found or access denied: {bucket_name}"}), 404
    except (s3_client.exceptions.ClientError if s3_client else Exception) as e:
        error_code = e.response.get('Error', {}).get('Code', 'Unknown') if hasattr(e, 'response') else 'Unknown'
        print(f"ERROR: AWS ClientError in Delta endpoint: {error_code} - {e}")
        traceback.print_exc()
        return jsonify({"error": f"AWS ClientError ({error_code}): Check logs for details. Message: {str(e)}"}), 500
    except FileNotFoundError as e:
        print(f"ERROR: FileNotFoundError in Delta endpoint: {e}")
        # Add specific check for log dir missing
        if "_delta_log" in str(e) or (delta_log_prefix and delta_log_prefix in str(e)):
             return jsonify({"error": f"Delta log not found or inaccessible for table: {s3_url}"}), 404
        return jsonify({"error": f"Required file or resource not found: {e}"}), 404
    except ValueError as e:
        print(f"ERROR: ValueError in Delta endpoint: {e}")
        return jsonify({"error": f"Input value or data processing error: {str(e)}"}), 400
    except Exception as e:
        print(f"ERROR: An unexpected error occurred in Delta endpoint: {e}")
        traceback.print_exc()
        return jsonify({"error": f"An unexpected error occurred: {str(e)}"}), 500

# --- NEW Schema Comparison Endpoint ---

@app.route('/compare_schema/Iceberg', methods=['GET'])
@login_required
def compare_iceberg_schema_endpoint():
    s3_url = request.args.get('s3_url')
    seq1_str = request.args.get('seq1') # Use 'seq1' for sequence number
    seq2_str = request.args.get('seq2') # Use 'seq2' for sequence number

    if not s3_url: 
        return jsonify({"error": "s3_url parameter is missing"}), 400
    if not seq1_str: 
        return jsonify({"error": "seq1 (sequence number) parameter is missing"}), 400
    if not seq2_str: 
        return jsonify({"error": "seq2 (sequence number) parameter is missing"}), 400

    start_time = time.time()
    print(f"\n--- Processing Iceberg Schema Comparison Request for {s3_url} (seq {seq1_str} vs seq {seq2_str}) ---")

    bucket_name = None
    table_base_key = None
    s3_client = None
    temp_dir_obj = None

    try:
        seq1 = int(seq1_str)
        seq2 = int(seq2_str)
    except ValueError:
        return jsonify({"error": "seq1 and seq2 must be integers."}), 400

    try:
        bucket_name, table_base_key = extract_bucket_and_key(request.args.get('s3_url')) # Example
        if not table_base_key.endswith('/'): 
            table_base_key += '/'

        temp_dir_obj = tempfile.TemporaryDirectory(prefix="iceberg_schema_comp_")
        temp_dir = temp_dir_obj.name

        # --- Use temporary s3_client for helpers ---
        schema1 = get_iceberg_schema_for_version(s3_client, bucket_name, table_base_key, seq1, temp_dir)
        schema2 = get_iceberg_schema_for_version(s3_client, bucket_name, table_base_key, seq2, temp_dir)
        schema_diff = compare_schemas(schema1, schema2, f"seq {seq1}", f"seq {seq2}")

        # --- Assemble Result ---
        result = {
            "table_type": "Iceberg",
            "location": s3_url,
            "version1": {
                "identifier_type": "sequence_number",
                "identifier": seq1,
                "schema": schema1
            },
            "version2": {
                "identifier_type": "sequence_number",
                "identifier": seq2,
                "schema": schema2
            },
            "schema_comparison": schema_diff
        }

        result_serializable = json.loads(json.dumps(convert_bytes(result), default=str))
        end_time = time.time()
        print(f"--- Iceberg Schema Comparison Request Completed in {end_time - start_time:.2f} seconds ---")
        return jsonify(result_serializable), 200

    # --- Exception Handling (Similar to previous) ---
    except NoCredentialsError: # <--- CHANGE THIS LINE
        return jsonify({"error": "AWS credentials not found or invalid."}), 401
    except (s3_client.exceptions.NoSuchBucket if s3_client else Exception) as e:
        return jsonify({"error": f"S3 bucket not found or access denied: {bucket_name}"}), 404
    except (s3_client.exceptions.ClientError if s3_client else Exception) as e:
        error_code = e.response.get('Error', {}).get('Code', 'Unknown') if hasattr(e, 'response') else 'Unknown'
        print(f"ERROR: AWS ClientError: {error_code} - {e}")
        traceback.print_exc()
        return jsonify({"error": f"AWS ClientError ({error_code}): Check logs for details. Message: {str(e)}"}), 500
    except FileNotFoundError as e:
        print(f"ERROR: FileNotFoundError: {e}")
        return jsonify({"error": f"Required file or directory not found: {e}"}), 404
    except ValueError as e: # Catch specific value errors from helpers
        print(f"ERROR: ValueError: {e}")
        return jsonify({"error": f"Input or data processing error: {str(e)}"}), 400
    except Exception as e:
        print(f"ERROR: An unexpected error occurred: {e}")
        traceback.print_exc()
        return jsonify({"error": f"An unexpected error occurred: {str(e)}"}), 500
    finally:
        if temp_dir_obj:
            try:
                temp_dir_obj.cleanup()
                print(f"DEBUG: Cleaned up temporary directory: {temp_dir_obj.name}")
            except Exception as cleanup_err:
                print(f"ERROR: Failed to cleanup temporary directory {temp_dir_obj.name}: {cleanup_err}")


# --- NEW Delta Schema Comparison Endpoint ---

@app.route('/compare_schema/Delta', methods=['GET'])
@login_required
def compare_delta_schema_endpoint():
    s3_url = request.args.get('s3_url')
    v1_str = request.args.get('v1') # Use 'v1' for version ID
    v2_str = request.args.get('v2') # Use 'v2' for version ID

    if not s3_url: 
        return jsonify({"error": "s3_url parameter is missing"}), 400
    if not v1_str: 
        return jsonify({"error": "v1 (version ID) parameter is missing"}), 400
    if not v2_str: 
        return jsonify({"error": "v2 (version ID) parameter is missing"}), 400

    start_time = time.time()
    print(f"\n--- Processing Delta Schema Comparison Request for {s3_url} (v{v1_str} vs v{v2_str}) ---")

    bucket_name = None
    table_base_key = None
    s3_client = None
    temp_dir_obj = None

    user_role_arn = g.user.aws_role_arn
    if not user_role_arn: return jsonify({"error": "AWS Role ARN not configured."}), 400
    s3_client = get_s3_client_for_user(user_role_arn)
    if not s3_client: 
        return jsonify({"error": "Failed to assume AWS Role."}), 403

    try:
        v1 = int(request.args.get('v1'))
        v2 = int(request.args.get('v2')) # Example
        bucket_name, table_base_key = extract_bucket_and_key(request.args.get('s3_url')) # Example
        if not table_base_key.endswith('/'): 
            table_base_key += '/'

        temp_dir_obj = tempfile.TemporaryDirectory(prefix="delta_schema_comp_")
        temp_dir = temp_dir_obj.name
        print(f"DEBUG: Using temporary directory: {temp_dir}")

        # --- Get Schemas ---
        version1_label = f"version_id {v1}"
        version2_label = f"version_id {v2}"
        schema1 = get_delta_schema_for_version(s3_client, bucket_name, table_base_key, v1, temp_dir)
        schema2 = get_delta_schema_for_version(s3_client, bucket_name, table_base_key, v2, temp_dir)

        # --- Compare Schemas ---
        schema_diff = compare_schemas(schema1, schema2, version1_label, version2_label)

        # --- Assemble Result ---
        result = {
            "table_type": "Delta",
            "location": s3_url,
            "version1": {
                "identifier_type": "version_id",
                "identifier": v1,
                "schema": schema1
            },
            "version2": {
                "identifier_type": "version_id",
                "identifier": v2,
                "schema": schema2
            },
            "schema_comparison": schema_diff
        }

        result_serializable = json.loads(json.dumps(convert_bytes(result), default=str))
        end_time = time.time()
        print(f"--- Delta Schema Comparison Request Completed in {end_time - start_time:.2f} seconds ---")
        return jsonify(result_serializable), 200

    # --- Exception Handling (Similar to previous) ---
    except boto3.exceptions.NoCredentialsError:
        return jsonify({"error": "AWS credentials not found."}), 401
    except (s3_client.exceptions.NoSuchBucket if s3_client else Exception) as e:
        return jsonify({"error": f"S3 bucket not found or access denied: {bucket_name}"}), 404
    except (s3_client.exceptions.ClientError if s3_client else Exception) as e:
        error_code = e.response.get('Error', {}).get('Code', 'Unknown') if hasattr(e, 'response') else 'Unknown'
        print(f"ERROR: AWS ClientError: {error_code} - {e}")
        traceback.print_exc()
        return jsonify({"error": f"AWS ClientError ({error_code}): Check logs for details. Message: {str(e)}"}), 500
    except FileNotFoundError as e:
        print(f"ERROR: FileNotFoundError: {e}")
        # Check if it's the specific Delta log not found error
        if "_delta_log" in str(e):
             return jsonify({"error": f"Delta log not found or inaccessible for table: {s3_url}"}), 404
        return jsonify({"error": f"Required file or directory not found: {e}"}), 404
    except ValueError as e: # Catch specific value errors from helpers
        print(f"ERROR: ValueError: {e}")
        return jsonify({"error": f"Input or data processing error: {str(e)}"}), 400
    except Exception as e:
        print(f"ERROR: An unexpected error occurred: {e}")
        traceback.print_exc()
        return jsonify({"error": f"An unexpected error occurred: {str(e)}"}), 500
    finally:
        if temp_dir_obj:
            try:
                temp_dir_obj.cleanup()
                print(f"DEBUG: Cleaned up temporary directory: {temp_dir_obj.name}")
            except Exception as cleanup_err:
                print(f"ERROR: Failed to cleanup temporary directory {temp_dir_obj.name}: {cleanup_err}")


<<<<<<< HEAD
=======
# --- NEW Endpoint to List Tables ---
>>>>>>> 75501390
@app.route('/list_tables', methods=['GET'])
@login_required
def list_tables():
    s3_root_path = request.args.get('s3_root_path')
    if not s3_root_path:
        return jsonify({"error": "s3_root_path parameter is missing"}), 400

    start_time = time.time()
    print(f"\n--- Processing List Tables Request for User {g.user.id}, Path {s3_root_path} ---")

    bucket_name = None
    root_prefix = None
    s3_client = None # Will hold the temporary client

    # --- AssumeRole Integration START ---
    user_role_arn = g.user.aws_role_arn
    if not user_role_arn:
         print(f"ERROR User {g.user.id}: AWS Role ARN not configured.")
         return jsonify({"error": "AWS Role ARN not configured for this user."}), 400

    s3_client = get_s3_client_for_user(user_role_arn)
    if not s3_client:
        print(f"ERROR User {g.user.id}: Failed to assume AWS Role {user_role_arn}.")
        # Provide a more user-friendly message maybe
        return jsonify({"error": "Failed to access AWS Role. Please verify configuration in your AWS account (Role ARN, Trust Policy) and ensure it's correctly saved here."}), 403 # Forbidden
    # --- AssumeRole Integration END ---

    try:
        # Use the temporary s3_client obtained above
        if not s3_root_path.endswith('/'): s3_root_path += '/'
        parsed_url = urlparse(s3_root_path)
        bucket_name = parsed_url.netloc
        root_prefix = unquote(parsed_url.path).lstrip('/')

        if not s3_root_path.startswith("s3://") or not bucket_name:
             raise ValueError(f"Invalid S3 root path: {s3_root_path}")

        discovered_tables = []
        paginator = s3_client.get_paginator('list_objects_v2')
        print(f"DEBUG User {g.user.id}: Listing common prefixes under s3://{bucket_name}/{root_prefix} using assumed role")

        page_iterator = paginator.paginate(Bucket=bucket_name, Prefix=root_prefix, Delimiter='/')

        processed_prefixes = set() # Handle potential pagination duplicates if any

        for page in page_iterator:
            if 'CommonPrefixes' in page:
                for common_prefix_obj in page['CommonPrefixes']:
                    prefix = common_prefix_obj.get('Prefix')
                    if not prefix or prefix in processed_prefixes: continue
                    processed_prefixes.add(prefix)

                    table_path = f"s3://{bucket_name}/{prefix}"
                    detected_type = "Unknown" # Default
                    print(f"DEBUG User {g.user.id}: Checking prefix {prefix} for table type...")

                    # Check for Delta (_delta_log) - Use temporary client
                    try:
                        delta_check = s3_client.list_objects_v2(Bucket=bucket_name, Prefix=f"{prefix}_delta_log/", MaxKeys=1)
                        if 'Contents' in delta_check or delta_check.get('KeyCount', 0) > 0:
                            detected_type = "Delta"
                            print(f"DEBUG User {g.user.id}: Found Delta log for {prefix}")
                            discovered_tables.append({"path": table_path, "type": detected_type})
                            continue # Found type, move to next prefix
                    except ClientError as e:
                        if e.response['Error']['Code'] != 'AccessDenied': # Log if not just access denied
                            print(f"Warning User {g.user.id}: S3 error checking Delta log for {prefix}: {e}")
                        else: 
                            print(f"DEBUG User {g.user.id}: Access denied checking Delta log for {prefix} (expected if no log)")
                    except Exception as e: 
                        print(f"Warning User {g.user.id}: Unexpected error checking Delta log for {prefix}: {e}")

                    # Check for Iceberg (metadata/*.metadata.json) - Use temporary client
                    try:
                        iceberg_check = s3_client.list_objects_v2(Bucket=bucket_name, Prefix=f"{prefix}metadata/", MaxKeys=10)
                        if any(item.get('Key', '').endswith('.metadata.json') for item in iceberg_check.get('Contents', [])):
                             detected_type = "Iceberg"
                             print(f"DEBUG User {g.user.id}: Found Iceberg metadata for {prefix}")
                             discovered_tables.append({"path": table_path, "type": detected_type})
                             continue
                    except ClientError as e:
                        if e.response['Error']['Code'] != 'AccessDenied':
                            print(f"Warning User {g.user.id}: S3 error checking Iceberg metadata for {prefix}: {e}")
                        else: 
                            print(f"DEBUG User {g.user.id}: Access denied checking Iceberg metadata for {prefix}")
                    except Exception as e: 
                        print(f"Warning User {g.user.id}: Unexpected error checking Iceberg metadata for {prefix}: {e}")

                    # Check for Hudi (.hoodie) - Use temporary client
                    try:
                        hudi_check = s3_client.list_objects_v2(Bucket=bucket_name, Prefix=f"{prefix}.hoodie/", MaxKeys=1)
                        if 'Contents' in hudi_check or hudi_check.get('KeyCount', 0) > 0:
                            detected_type = "Hudi"
                            print(f"DEBUG User {g.user.id}: Found Hudi metadata for {prefix}")
                            discovered_tables.append({"path": table_path, "type": detected_type})
                            continue
                    except ClientError as e:
                        if e.response['Error']['Code'] != 'AccessDenied':
                            print(f"Warning User {g.user.id}: S3 error checking Hudi metadata for {prefix}: {e}")
                        else: 
                            print(f"DEBUG User {g.user.id}: Access denied checking Hudi metadata for {prefix}")
                    except Exception as e: 
                        print(f"Warning User {g.user.id}: Unexpected error checking Hudi metadata for {prefix}: {e}")

                    # Optionally add Unknown types if needed
                    # if detected_type == "Unknown":
                    #     print(f"DEBUG User {g.user.id}: No specific table type found for {prefix}, listing as Unknown.")
                    #     discovered_tables.append({"path": table_path, "type": detected_type})


        end_time = time.time()
        print(f"INFO User {g.user.id}: Found {len(discovered_tables)} potential tables in {end_time - start_time:.2f} seconds.")
        return jsonify(discovered_tables)

    # --- Exception Handling (uses temporary s3_client context) ---
    except NoCredentialsError: # Should not happen if STS AssumeRole worked
        print(f"ERROR User {g.user.id}: Boto3 NoCredentialsError after successful AssumeRole? Investigate.")
        return jsonify({"error": "AWS credentials issue occurred after assuming role."}), 500
    except (s3_client.exceptions.NoSuchBucket if s3_client else Exception) as e:
         print(f"ERROR User {g.user.id}: S3 Bucket not found or access denied via assumed role: {bucket_name}. Error: {e}")
         return jsonify({"error": f"S3 bucket '{bucket_name}' not found or access denied via assumed role."}), 404
    except (s3_client.exceptions.ClientError if s3_client else Exception) as e:
        error_code = e.response.get('Error', {}).get('Code', 'Unknown')
        print(f"ERROR User {g.user.id}: AWS ClientError listing tables via assumed role: {error_code} - {e}")
        if error_code == 'AccessDenied':
            return jsonify({"error": f"Access Denied via assumed role when listing path: {s3_root_path}. Check Role permissions."}), 403
        return jsonify({"error": f"AWS ClientError ({error_code}) listing tables via assumed role. Check Role permissions or path."}), 500
    except ValueError as e: # Catch invalid S3 path format
         print(f"ERROR User {g.user.id}: ValueError listing tables: {e}")
         return jsonify({"error": f"Invalid input path: {str(e)}"}), 400
    except Exception as e:
         print(f"ERROR User {g.user.id}: An unexpected error occurred while listing tables: {e}")
         traceback.print_exc()
         return jsonify({"error": f"An unexpected server error occurred: {str(e)}"}), 500

@app.route('/recent_usage', methods=['GET'])
@login_required
def recent_usage():
    """Returns the recent S3 paths accessed by the logged-in user."""
    print(f"--- Fetching recent usage for User {g.user.id} ---")
    try:
        # <<< This query already sorts by timestamp descending (most recent first) >>>
        usages = S3Usage.query.filter_by(user_id=g.user.id)\
                              .order_by(S3Usage.timestamp.desc())\
                              .limit(20).all() # Limit to last 20

        usage_list = []
        for usage in usages:
            decrypted_path = decrypt_data(usage.s3_bucket_link_encrypted)
            usage_list.append({
                "path": decrypted_path if decrypted_path else "[Decryption Failed]",
                "timestamp": usage.timestamp.isoformat() + 'Z' # ISO 8601 UTC format
            })
        return jsonify(usage_list)

<<<<<<< HEAD
    except Exception as e:
        print(f"ERROR User {g.user.id}: Failed to retrieve usage history: {e}")
        traceback.print_exc()
        return jsonify({"error": "Failed to retrieve usage history"}), 500

@app.route('/ping', methods=['GET'])
def root():
     # Public endpoint, no login required
     return jsonify(status="API is running", timestamp=datetime.datetime.utcnow().isoformat() + 'Z')
=======
@app.route("/generate-summary", methods=["POST"])
def generate():
    data = request.get_json()
    comparison_details_str = data.get("comparison", "") # Expecting a formatted string
    v1_label = data.get("v1_label", "Older Version") # Optional: Get version labels for context
    v2_label = data.get("v2_label", "Newer Version") # Optional

    if not comparison_details_str:
        return jsonify({"error": "Missing 'comparison' field in request body."}), 400

    # Refined prompt for summarizing statistical changes
    prompt = (
    f"Summarize the key statistical changes between two table snapshots: '{v1_label}' and '{v2_label}', based on the details below.\n\n"
    "Focus on significant increases or decreases in records, files, size, and deletes mentioned in the details. "
    "Keep the summary concise (1 sentence, maximum 2). "
    "The final output must be *only* the HTML paragraph itself, starting with `<p>` and ending with `</p>`. "
    "Use `<strong></strong>` tags for the keywords.\n\n"
    "Change Details:\n"
    f"{comparison_details_str}"
    )

    try:
        # Assuming get_gemini_response handles the API call to Gemini
        summary = get_gemini_response(prompt)
        return jsonify({"summary": summary}) # Return summary under 'summary' key
    except Exception as e:
        print(f"Error generating summary: {e}") # Log the error server-side
        traceback.print_exc() # Print full traceback for debugging
        return jsonify({"error": f"Failed to generate summary: {str(e)}"}), 500
    

@app.route('/', methods=['GET'])
def hello():
    return """
    Hello! Available endpoints:
     - /Iceberg?s3_url=&lt;s3://your-bucket/path/to/iceberg-table/&gt;
     - /Delta?s3_url=&lt;s3://your-bucket/path/to/delta-table/&gt;
    """
>>>>>>> 75501390

if __name__ == '__main__':
    with app.app_context():
        print("Initializing database...")
        try:
            db.create_all() # Create tables based on models if they don't exist
            print("Database tables checked/created.")
        except Exception as e:
            print(f"ERROR: Could not connect to or initialize database '{app.config['SQLALCHEMY_DATABASE_URI']}': {e}")
            print("Please ensure the database exists and connection details are correct in DATABASE_URL.")
            # Consider exiting if DB is essential: import sys; sys.exit(1)

    print("\n--- Configuration Checks ---")
    if not app.config['SECRET_KEY'] or len(app.config['SECRET_KEY']) < 16 :
       print("WARNING: Flask SECRET_KEY is missing, short, or insecure. Set FLASK_SECRET_KEY env var.")
    if not os.getenv("ENCRYPTION_KEY"):
        print("WARNING: ENCRYPTION_KEY is not set. S3 URL encryption will fail.")
    if not os.getenv("AWS_ACCESS_KEY_ID") or not os.getenv("AWS_SECRET_ACCESS_KEY"):
         print("CRITICAL WARNING: AWS_ACCESS_KEY_ID or AWS_SECRET_ACCESS_KEY env vars not found.")
         print("                 STS AssumeRole calls WILL likely fail. Configure these in Render Env.")
    else:
         print("INFO: AWS Credentials found in environment (used for STS).")
    if not os.getenv("AWS_REGION"):
         print(f"WARNING: AWS_REGION env var not found. Defaulting to '{AWS_REGION}'.")
    else:
         print(f"INFO: AWS Region set to '{AWS_REGION}'.")
    print("--------------------------\n")

    print("Starting Flask server...")
    app.run(debug=True, host='0.0.0.0', port=5000) # Use debug=False and Gunicorn/uWSGI for production<|MERGE_RESOLUTION|>--- conflicted
+++ resolved
@@ -1,2241 +1,2236 @@
-from flask import Flask, request, jsonify, session, g
-import boto3
-from botocore.exceptions import ClientError, NoCredentialsError # Added ClientError
-import os
-import json
-import tempfile
-import traceback
-import datetime
-import uuid # Added for unique session names
-from dotenv import load_dotenv
-from fastavro import reader as avro_reader
-import pyarrow.parquet as pq
-from urllib.parse import urlparse, unquote
-from flask_cors import CORS
-import re
-import time
-from botocore.exceptions import NoCredentialsError
-<<<<<<< HEAD
-from flask_sqlalchemy import SQLAlchemy
-import bcrypt
-import functools
-from cryptography.fernet import Fernet, InvalidToken
-
-=======
-import google.generativeai as genai
->>>>>>> 75501390
-load_dotenv()
-API_KEY = os.getenv("GEMINI_API_KEY")
-# Configure Gemini API
-genai.configure(api_key=API_KEY)
-app = Flask(__name__)
-
-CORS(app)
-
-# --- Flask Configuration ---
-app.config['SECRET_KEY'] = os.getenv("FLASK_SECRET_KEY")
-app.config['SQLALCHEMY_DATABASE_URI'] = os.getenv("DATABASE_URL")
-app.config['SQLALCHEMY_TRACK_MODIFICATIONS'] = False
-# Optional: Configure session cookie parameters for security
-app.config['SESSION_COOKIE_SECURE'] = True  # Send cookie only over HTTPS (Requires HTTPS setup)
-app.config['SESSION_COOKIE_HTTPONLY'] = True # Prevent JS access to cookie
-app.config['SESSION_COOKIE_SAMESITE'] = 'Lax' # Basic CSRF protection ('Strict' is better but can break cross-origin links)
-
-if not app.config['SECRET_KEY']:
-    raise ValueError("No FLASK_SECRET_KEY set for Flask application")
-if not app.config['SQLALCHEMY_DATABASE_URI']:
-    raise ValueError("No DATABASE_URL set for Flask application")
-
-# --- Encryption Setup ---
-ENCRYPTION_KEY_STR = os.getenv("ENCRYPTION_KEY")
-if not ENCRYPTION_KEY_STR:
-    raise ValueError("No ENCRYPTION_KEY set for URL encryption")
-try:
-    fernet = Fernet(ENCRYPTION_KEY_STR.encode()) # Create Fernet instance
-except Exception as e:
-    raise ValueError(f"Invalid ENCRYPTION_KEY format: {e}")
-
-# --- Initialize SQLAlchemy ---
-db = SQLAlchemy(app)
-
-# --- Configuration ---
-
-AWS_REGION = os.getenv("AWS_REGION", "ap-south-1") # Set default region (e.g., Mumbai)
-
-# --- Database Models ---
-class User(db.Model):
-    id = db.Column(db.Integer, primary_key=True)
-    username = db.Column(db.String(80), unique=True, nullable=False)
-    email = db.Column(db.String(120), unique=True, nullable=False)
-    password_hash = db.Column(db.String(128), nullable=False)
-    aws_role_arn = db.Column(db.String(255), nullable=True)
-    usages = db.relationship('S3Usage', backref='user', lazy=True)
-
-    def set_password(self, password):
-        self.password_hash = bcrypt.hashpw(
-            password.encode('utf-8'), bcrypt.gensalt()
-        ).decode('utf-8')
-
-    def check_password(self, password):
-        if not self.password_hash: return False # Handle case where hash might be null
-        try:
-            return bcrypt.checkpw(
-                password.encode('utf-8'), self.password_hash.encode('utf-8')
-            )
-        except ValueError: # Handle potential errors if hash is malformed
-             return False
-
-class S3Usage(db.Model):
-    id = db.Column(db.Integer, primary_key=True)
-    user_id = db.Column(db.Integer, db.ForeignKey('user.id'), nullable=False)
-    # Store encrypted URL - might need more space than default String
-    s3_bucket_link_encrypted = db.Column(db.Text, nullable=False)
-    timestamp = db.Column(db.DateTime, nullable=False, default=datetime.datetime.utcnow)
-
-# --- Encryption Helper Functions ---
-def encrypt_data(data_string):
-    """Encrypts a string using the global Fernet key."""
-    if not isinstance(data_string, str):
-        raise TypeError("Input must be a string")
-    return fernet.encrypt(data_string.encode()).decode() # Encrypt and return as string
-
-def decrypt_data(encrypted_string):
-    """Decrypts a string using the global Fernet key. Returns None on failure."""
-    if not isinstance(encrypted_string, str):
-        # If data in DB isn't string, handle appropriately
-        print(f"Warning: Attempting to decrypt non-string data: {type(encrypted_string)}")
-        return None
-    try:
-        return fernet.decrypt(encrypted_string.encode()).decode()
-    except InvalidToken:
-        print("ERROR: Failed to decrypt data - Invalid Token (key mismatch or corrupted data?)")
-        return None # Or raise an error, or return a specific marker
-    except Exception as e:
-        print(f"ERROR: Decryption failed: {e}")
-        return None
-
-# --- Authentication Middleware/Hooks ---
-@app.before_request
-def load_logged_in_user():
-    """If user_id is stored in the session, load the user object from DB into g.user."""
-    user_id = session.get('user_id')
-    g.user = User.query.get(user_id) if user_id else None
-
-def login_required(func):
-    """Decorator that returns 401 JSON error if user is not logged in."""
-    @functools.wraps(func)
-    def wrapper(*args, **kwargs):
-        if g.user is None:
-            return jsonify(error="Authentication required. Please log in."), 401
-        return func(*args, **kwargs)
-    return wrapper
-
-# --- Authentication Routes (JSON API) ---
-
-@app.route('/register', methods=['POST'])
-def register():
-    if g.user: # User is already logged in
-        return jsonify(error="Already logged in"), 400
-
-    data = request.get_json()
-    if not data:
-        return jsonify(error="Invalid JSON payload"), 400
-
-    username = data.get('username')
-    email = data.get('email')
-    password = data.get('password')
-    # --- Get optional aws_role_arn ---
-    aws_role_arn = data.get('aws_role_arn', None) # Default to None if not provided
-
-    if not username or not email or not password:
-        return jsonify(error="Username, email, and password are required"), 400
-
-    # --- Validate optional aws_role_arn format ---
-    validated_arn = None
-    if aws_role_arn and aws_role_arn.strip(): # Check if provided and not just whitespace
-        validated_arn = aws_role_arn.strip()
-        # Basic ARN format validation (adjust regex as needed for stricter validation)
-        # Checks for: arn:aws:iam::<12 digits>:role/<role name path>
-        arn_pattern = r"^arn:aws:iam::\d{12}:role\/[\w+=,.@\/-]+$"
-        if not re.match(arn_pattern, validated_arn):
-            print(f"DEBUG: Invalid ARN format provided during registration: {validated_arn}")
-            return jsonify(error="Invalid AWS Role ARN format provided."), 400
-    # --- End ARN Validation ---
-
-    # Check if user already exists (by username or email)
-    if User.query.filter((User.username == username) | (User.email == email)).first():
-        return jsonify(error=f'User with username "{username}" or email "{email}" already exists.'), 409 # 409 Conflict
-
-    try:
-        # --- Create user, including the validated ARN (which might be None) ---
-        new_user = User(
-            username=username,
-            email=email,
-            aws_role_arn=validated_arn # Pass the validated ARN or None
-        )
-        new_user.set_password(password) # Set password hash
-        # ----------------------------------------------------------------------
-
-        db.session.add(new_user)
-        db.session.commit()
-        print(f"DEBUG: User registered successfully: {username}, ARN provided: {'Yes' if validated_arn else 'No'}")
-
-        # Return limited user info upon successful registration
-        user_info = {
-            'id': new_user.id,
-            'username': new_user.username,
-            'email': new_user.email
-        }
-        # Include ARN in response only if it was set
-        if new_user.aws_role_arn:
-            user_info['aws_role_arn'] = new_user.aws_role_arn
-
-        return jsonify(
-            message="Registration successful",
-            user=user_info
-        ), 201 # 201 Created
-
-    except Exception as e:
-        db.session.rollback()
-        print(f"ERROR: Database error during registration: {e}")
-        traceback.print_exc()
-        return jsonify(error="Registration failed due to a server error."), 500
-
-@app.route('/login', methods=['POST'])
-def login():
-    if g.user:
-        return jsonify(error="Already logged in"), 400
-
-    data = request.get_json()
-    if not data:
-        return jsonify(error="Invalid JSON payload"), 400
-
-    username_or_email = data.get('username_or_email')
-    password = data.get('password')
-
-    if not username_or_email or not password:
-         return jsonify(error="Username/email and password are required"), 400
-
-    # Find user
-    user = User.query.filter((User.username == username_or_email) | (User.email == username_or_email)).first()
-
-    if user and user.check_password(password):
-        # Password matches - Log user in
-        session.clear()
-        session['user_id'] = user.id
-        g.user = user # Update g for this request
-        print(f"DEBUG: User logged in successfully: {user.username}")
-        # Return user info (excluding password hash)
-        return jsonify(
-            message="Login successful",
-            user={'id': user.id, 'username': user.username, 'email': user.email}
-        )
-    else:
-        # Invalid credentials
-        print(f"DEBUG: Failed login attempt for: {username_or_email}")
-        return jsonify(error="Invalid username/email or password"), 401 # 401 Unauthorized
-
-@app.route('/logout', methods=['POST'])
-@login_required # Must be logged in to log out
-def logout():
-    user_id = g.user.id # Log who is logging out before clearing
-    session.clear()
-    g.user = None
-    print(f"DEBUG: User {user_id} logged out.")
-    return jsonify(message="Logout successful")
-
-@app.route('/me', methods=['GET'])
-@login_required # Get current user info
-def get_current_user():
-    """Returns information about the currently logged-in user."""
-    return jsonify(
-        user={'id': g.user.id, 'username': g.user.username, 'email': g.user.email}
-    )
-
-def get_s3_client_for_user(user_role_arn):
-    """
-    Assumes the user's specified role and returns a temporary S3 client.
-    Uses the application's default credentials (from Render env vars) to call STS.
-    Returns None on failure.
-    """
-    if not user_role_arn:
-        print(f"ERROR User {g.user.id}: Cannot assume role, Role ARN is missing.")
-        return None
-
-    try:
-        # 1. Create STS client using the application's credentials (from Render env vars)
-        # Boto3 automatically finds credentials from env vars: AWS_ACCESS_KEY_ID, AWS_SECRET_ACCESS_KEY
-        sts_client = boto3.client('sts', region_name=AWS_REGION) # Use default region from config
-
-        session_name = f"LakeInsightSession-{g.user.id}-{uuid.uuid4()}"
-        print(f"DEBUG User {g.user.id}: Attempting to assume role: {user_role_arn} with session: {session_name}")
-
-        # 2. Assume the role in the user's account
-        assumed_role_object = sts_client.assume_role(
-            RoleArn=user_role_arn,
-            RoleSessionName=session_name
-            # Add ExternalId=user_external_id here if you implement external IDs
-        )
-
-        # 3. Extract temporary credentials
-        temp_credentials = assumed_role_object['Credentials']
-        print(f"DEBUG User {g.user.id}: Successfully assumed role {user_role_arn}. Credentials expire at {temp_credentials['Expiration']}")
-
-        # 4. Create S3 client using the temporary credentials
-        s3_temp_client = boto3.client(
-            's3',
-            aws_access_key_id=temp_credentials['AccessKeyId'],
-            aws_secret_access_key=temp_credentials['SecretAccessKey'],
-            aws_session_token=temp_credentials['SessionToken'],
-            # Use the default region, or specify user bucket region if needed/known
-            # region_name=AWS_REGION
-            # For S3, region often doesn't matter for basic operations unless using regional features like acceleration
-        )
-        return s3_temp_client
-
-    except ClientError as error:
-        error_code = error.response.get('Error', {}).get('Code')
-        print(f"ERROR User {g.user.id}: Could not assume role {user_role_arn}. Code: {error_code}. Message: {error}")
-        if error_code == 'AccessDenied':
-             print("-> Access Denied: Check Role ARN validity, Trust Policy in customer's account (Principal must be app's IAM User ARN), and External ID (if used).")
-        # Add more specific error handling if needed
-        return None
-    except Exception as e:
-         print(f"ERROR User {g.user.id}: Unexpected error assuming role {user_role_arn}. Error: {e}")
-         traceback.print_exc()
-         return None
-
-# --- Helper to Add Encrypted S3 Usage Record ---
-def add_s3_usage_log(user_id, s3_link):
-    """
-    Encrypts the S3 link and adds a record to the S3Usage table.
-    If a record for the same user and S3 link already exists,
-    it updates the timestamp to the current time instead of inserting a duplicate.
-    """
-    if not user_id or not s3_link:
-        print("Warning: Cannot log S3 usage - missing user_id or s3_link.")
-        return
-    try:
-        # Encrypt the link first, as this is what's stored and queried
-        encrypted_link = encrypt_data(s3_link)
-
-        # Check if an entry already exists for this user and encrypted link
-        existing_usage = S3Usage.query.filter_by(
-            user_id=user_id,
-            s3_bucket_link_encrypted=encrypted_link
-        ).first() # Use first() to get one or None
-
-        if existing_usage:
-            # --- UPDATE Existing Record ---
-            print(f"DEBUG: Updating timestamp for existing S3 usage record for user {user_id}, link starts with: {s3_link[:50]}...")
-            existing_usage.timestamp = datetime.datetime.utcnow() # Update timestamp
-            db.session.commit() # Commit the change
-            print(f"DEBUG: Timestamp updated successfully.")
-        else:
-            # --- INSERT New Record ---
-            print(f"DEBUG: Logging new encrypted S3 usage for user {user_id}, link starts with: {s3_link[:50]}...")
-            usage = S3Usage(user_id=user_id, s3_bucket_link_encrypted=encrypted_link)
-            # timestamp defaults to datetime.datetime.utcnow on creation
-            db.session.add(usage)
-            db.session.commit() # Commit the new record
-            print(f"DEBUG: New S3 usage logged successfully.")
-
-    except Exception as e:
-        db.session.rollback() # Rollback in case of any error during query or commit
-        print(f"ERROR: Failed to log or update S3 usage for user {user_id}, link {s3_link}: {e}")
-        traceback.print_exc()
-
-# --- Helper Functions ---
-def get_gemini_response(prompt):
-    model = genai.GenerativeModel("gemini-2.0-flash-lite")  # Use "gemini-pro" for text-based tasks
-    response = model.generate_content(prompt)
-    return response.text
-
-def format_bytes(size_bytes):
-    """Converts bytes to a human-readable string (KB, MB, GB)."""
-    if size_bytes is None:
-        return "N/A"
-    try:
-        size_bytes = int(size_bytes)
-        if size_bytes < 1024:
-            return f"{size_bytes} B"
-        elif size_bytes < 1024**2:
-            return f"{size_bytes/1024:.2f} KB"
-        elif size_bytes < 1024**3:
-            return f"{size_bytes/(1024**2):.2f} MB"
-        else:
-            return f"{size_bytes/(1024**3):.2f} GB"
-    except (ValueError, TypeError):
-        return "Invalid Size"
-
-def format_timestamp_ms(timestamp_ms):
-    """Converts milliseconds since epoch to ISO 8601 UTC string."""
-    if timestamp_ms is None:
-        return None
-    try:
-        # Divide by 1000 to convert ms to seconds
-        dt_object = datetime.datetime.fromtimestamp(int(timestamp_ms) / 1000, tz=datetime.timezone.utc)
-        return dt_object.isoformat().replace('+00:00', 'Z') # Standard ISO 8601 format
-    except (ValueError, TypeError):
-        return str(timestamp_ms) # Return original value if conversion fails
-
-def extract_bucket_and_key(s3_url):
-    """Extracts bucket and key from s3:// URL."""
-    parsed_url = urlparse(s3_url)
-    bucket = parsed_url.netloc
-    key = unquote(parsed_url.path).lstrip('/')
-    if not s3_url.startswith("s3://") or not bucket or not key:
-        raise ValueError(f"Invalid S3 URL: {s3_url}")
-    return bucket, key
-
-def download_s3_file(s3_client, bucket, key, local_path):
-    """Downloads a file from S3 to a local path."""
-    try:
-        os.makedirs(os.path.dirname(local_path), exist_ok=True)
-        print(f"DEBUG: Downloading s3://{bucket}/{key} to {local_path}")
-        s3_client.download_file(bucket, key, local_path)
-        print(f"DEBUG: Download complete for s3://{bucket}/{key}")
-    except s3_client.exceptions.ClientError as e:
-        if e.response['Error']['Code'] == '404':
-            print(f"ERROR: S3 object not found: s3://{bucket}/{key}")
-            raise FileNotFoundError(f"S3 object not found: s3://{bucket}/{key}") from e
-        else:
-            print(f"ERROR: S3 ClientError downloading s3://{bucket}/{key}: {e}")
-            raise
-    except Exception as e:
-        print(f"ERROR: Unexpected error downloading s3://{bucket}/{key}: {e}")
-        traceback.print_exc()
-        raise
-
-def parse_avro_file(file_path):
-    """Parses an Avro file and returns a list of records."""
-    records = []
-    print(f"DEBUG: Attempting to parse Avro file: {file_path}")
-    try:
-        with open(file_path, 'rb') as fo:
-            records = list(avro_reader(fo))
-        print(f"DEBUG: Successfully parsed Avro file: {file_path}, Records found: {len(records)}")
-        return records
-    except Exception as e:
-        print(f"Error parsing Avro file {file_path}: {e}")
-        traceback.print_exc()
-        raise
-
-def read_parquet_sample(s3_client, bucket, key, local_dir, num_rows=10):
-    """Downloads a Parquet file from S3 and reads a sample."""
-    local_filename = "sample_" + os.path.basename(key).replace('%', '_').replace(':', '_')
-    local_path = os.path.join(local_dir, local_filename)
-    try:
-        download_s3_file(s3_client, bucket, key, local_path)
-        print(f"DEBUG: Reading Parquet sample from: {local_path}")
-        table = pq.read_table(local_path)
-        sample_table = table.slice(length=min(num_rows, len(table)))
-        sample_data = sample_table.to_pylist()
-        print(f"DEBUG: Successfully read {len(sample_data)} sample rows from Parquet: {key}")
-        return sample_data
-    except FileNotFoundError:
-        print(f"ERROR: Sample Parquet file not found on S3: s3://{bucket}/{key}")
-        return [{"error": f"Sample Parquet file not found on S3", "details": f"s3://{bucket}/{key}"}]
-    except Exception as e:
-        print(f"Error reading Parquet file s3://{bucket}/{key} (local: {local_path}): {e}")
-        traceback.print_exc()
-        return [{"error": f"Failed to read sample Parquet data", "details": str(e)}]
-    finally:
-        # Clean up downloaded sample file
-        if os.path.exists(local_path):
-            try: os.remove(local_path); print(f"DEBUG: Cleaned up {local_path}")
-            except Exception as rm_err: print(f"Warning: Could not remove temp sample file {local_path}: {rm_err}")
-
-
-def read_delta_checkpoint(s3_client, bucket, key, local_dir):
-    """Downloads and reads a Delta checkpoint Parquet file."""
-    local_filename = os.path.basename(key).replace('%', '_').replace(':', '_')
-    local_path = os.path.join(local_dir, local_filename)
-    actions = []
-    try:
-        download_s3_file(s3_client, bucket, key, local_path)
-        print(f"DEBUG: Reading Delta checkpoint file: {local_path}")
-        table = pq.read_table(local_path)
-        # Checkpoint files have columns like 'txn', 'add', 'remove', 'metaData', 'protocol'
-        # Each row represents one action, only one action column per row is non-null
-        for batch in table.to_batches():
-            batch_dict = batch.to_pydict()
-            num_rows = len(batch_dict[list(batch_dict.keys())[0]]) # Get length from any column
-            for i in range(num_rows):
-                action = {}
-                # Find which action column is not None for this row
-                if batch_dict.get('add') and batch_dict['add'][i] is not None:
-                    action['add'] = batch_dict['add'][i]
-                elif batch_dict.get('remove') and batch_dict['remove'][i] is not None:
-                    action['remove'] = batch_dict['remove'][i]
-                elif batch_dict.get('metaData') and batch_dict['metaData'][i] is not None:
-                    action['metaData'] = batch_dict['metaData'][i]
-                elif batch_dict.get('protocol') and batch_dict['protocol'][i] is not None:
-                    action['protocol'] = batch_dict['protocol'][i]
-                elif batch_dict.get('txn') and batch_dict['txn'][i] is not None:
-                    action['txn'] = batch_dict['txn'][i] # Less common in checkpoints, but possible
-                # Add other action types if needed (commitInfo etc)
-
-                if action: actions.append(action)
-
-        print(f"DEBUG: Successfully read {len(actions)} actions from checkpoint: {key}")
-        return actions
-    except FileNotFoundError:
-        print(f"ERROR: Checkpoint file not found on S3: s3://{bucket}/{key}")
-        raise # Re-raise to be caught by caller
-    except Exception as e:
-        print(f"Error reading Delta checkpoint file s3://{bucket}/{key} (local: {local_path}): {e}")
-        traceback.print_exc()
-        raise
-    finally:
-        # Clean up downloaded checkpoint file
-        if os.path.exists(local_path):
-            try: os.remove(local_path); print(f"DEBUG: Cleaned up {local_path}")
-            except Exception as rm_err: print(f"Warning: Could not remove temp checkpoint file {local_path}: {rm_err}")
-
-def read_delta_json_lines(s3_client, bucket, key, local_dir):
-    """Downloads and reads a Delta JSON commit file line by line."""
-    local_filename = os.path.basename(key).replace('%', '_').replace(':', '_')
-    local_path = os.path.join(local_dir, local_filename)
-    actions = []
-    try:
-        download_s3_file(s3_client, bucket, key, local_path)
-        print(f"DEBUG: Reading Delta JSON file: {local_path}")
-        with open(local_path, 'r') as f:
-            for line in f:
-                try:
-                    action = json.loads(line)
-                    actions.append(action)
-                except json.JSONDecodeError as json_err:
-                    print(f"Warning: Skipping invalid JSON line in {key}: {json_err} - Line: '{line.strip()}'")
-        print(f"DEBUG: Successfully read {len(actions)} actions from JSON file: {key}")
-        return actions
-    except FileNotFoundError:
-        print(f"ERROR: JSON commit file not found on S3: s3://{bucket}/{key}")
-        raise # Re-raise to be caught by caller
-    except Exception as e:
-        print(f"Error reading Delta JSON file s3://{bucket}/{key} (local: {local_path}): {e}")
-        traceback.print_exc()
-        raise
-    finally:
-        # Clean up downloaded JSON file
-        if os.path.exists(local_path):
-            try: os.remove(local_path); print(f"DEBUG: Cleaned up {local_path}")
-            except Exception as rm_err: print(f"Warning: Could not remove temp JSON file {local_path}: {rm_err}")
-
-
-# Function to make complex objects JSON serializable
-def convert_bytes(obj):
-    """Converts bytes, numpy types, datetimes etc. for JSON serialization."""
-    if isinstance(obj, bytes):
-        try: return obj.decode('utf-8', errors='replace') # Handle potential decode errors
-        except Exception: return f"<bytes len={len(obj)} error>"
-    elif isinstance(obj, dict): return {convert_bytes(k): convert_bytes(v) for k, v in obj.items()}
-    elif isinstance(obj, list): return [convert_bytes(item) for item in obj]
-    elif isinstance(obj, (datetime.datetime, datetime.date, time.struct_time)):
-        try: return datetime.datetime.fromtimestamp(obj).isoformat() if isinstance(obj, time.struct_time) else obj.isoformat()
-        except Exception: return str(obj)
-    # Handle numpy types if numpy is installed and used (e.g., via pyarrow)
-    elif type(obj).__module__ == 'numpy' and hasattr(obj, 'item'):
-        try: return obj.item()
-        except Exception: return str(obj)
-    # Catch other potential non-serializable types
-    elif hasattr(obj, 'isoformat'): # General catch for date/time like objects
-         try: return obj.isoformat()
-         except Exception: return str(obj)
-    else:
-        # Final check: if it's not a basic type, try converting to string
-        if not isinstance(obj, (str, int, float, bool, type(None))):
-            try:
-                json.dumps(obj) # Test serialization
-                return obj # It's already serializable
-            except TypeError:
-                print(f"DEBUG: Converting unknown type {type(obj)} to string.")
-                return str(obj)
-        return obj # Return basic types as is
-    
-def _parse_delta_schema_string(schema_string):
-    """
-    Parses Delta's JSON schema string into an Iceberg-like schema dict.
-    Assigns sequential IDs and maps 'nullable' to 'required'.
-    """
-    try:
-        delta_schema = json.loads(schema_string)
-        if not delta_schema or delta_schema.get("type") != "struct" or not delta_schema.get("fields"):
-            print("Warning: Invalid or empty Delta schema string provided.")
-            return None
-
-        iceberg_fields = []
-        for i, field in enumerate(delta_schema["fields"], 1): # Start ID from 1
-            field_name = field.get("name")
-            field_type = field.get("type") # TODO: Type mapping might be needed for complex types
-            nullable = field.get("nullable", True) # Assume nullable if missing
-
-            if not field_name or not field_type:
-                print(f"Warning: Skipping invalid field in Delta schema: {field}")
-                continue
-
-            iceberg_fields.append({
-                "id": i,
-                "name": field_name,
-                "required": not nullable, # Iceberg 'required' is inverse of Delta 'nullable'
-                "type": field_type,
-                # "doc": field.get("metadata", {}).get("comment") # Optional: Add documentation if available
-            })
-
-        return {
-            "schema-id": 0, # Default schema ID
-            "type": "struct",
-            "fields": iceberg_fields
-        }
-    except json.JSONDecodeError as e:
-        print(f"Error parsing Delta schema string: {e}")
-        return None
-    except Exception as e:
-        print(f"Unexpected error parsing Delta schema: {e}")
-        return None
-
-# --- Schema Comparison Helper Functions ---
-
-def get_iceberg_schema_for_version(s3_client, bucket_name, table_base_key, sequence_number, temp_dir):
-    """Fetches the Iceberg schema associated with a specific sequence number."""
-    print(f"DEBUG: Getting Iceberg schema for sequence_number: {sequence_number}")
-    metadata_prefix = table_base_key + "metadata/"
-
-    # 1. Find latest metadata.json (reuse logic)
-    list_response = s3_client.list_objects_v2(Bucket=bucket_name, Prefix=metadata_prefix)
-    if 'Contents' not in list_response:
-        raise FileNotFoundError(f"No objects found under metadata prefix: {metadata_prefix}")
-
-    metadata_files = []
-    s3_object_details = {obj['Key']: {'size': obj['Size'], 'last_modified': obj['LastModified']} for obj in list_response.get('Contents', [])}
-    for obj_key, obj_info in s3_object_details.items():
-        if obj_key.endswith('.metadata.json'):
-             match = re.search(r'(v?\d+)-[a-f0-9-]+\.metadata\.json$', os.path.basename(obj_key))
-             version_num = 0
-             if match:
-                 try: version_num = int(match.group(1).lstrip('v'))
-                 except ValueError: pass
-             metadata_files.append({'key': obj_key, 'version': version_num, 'last_modified': obj_info['last_modified']})
-
-    if not metadata_files:
-        raise FileNotFoundError(f"No *.metadata.json files found under {metadata_prefix}")
-
-    metadata_files.sort(key=lambda x: (x['version'], x['last_modified']), reverse=True)
-    latest_metadata_key = metadata_files[0]['key']
-    print(f"DEBUG: Reading latest metadata file: {latest_metadata_key} to find snapshot info")
-    local_latest_metadata_path = os.path.join(temp_dir, os.path.basename(latest_metadata_key).replace('%', '_'))
-
-    download_s3_file(s3_client, bucket_name, latest_metadata_key, local_latest_metadata_path)
-    with open(local_latest_metadata_path, 'r') as f: latest_meta = json.load(f)
-
-    # 2. Find the snapshot for the target sequence number
-    target_snapshot = None
-    snapshots = latest_meta.get("snapshots", [])
-    for snapshot in snapshots:
-        if snapshot.get("sequence-number") == sequence_number:
-            target_snapshot = snapshot
-            break
-
-    if not target_snapshot:
-        # TODO: Potentially search older metadata files if needed, but complex.
-        raise ValueError(f"Snapshot with sequence number {sequence_number} not found in latest metadata file {latest_metadata_key}.")
-
-    schema_id = target_snapshot.get("schema-id")
-    if schema_id is None:
-        # Fallback for older metadata formats that might only have 'schema' at top level
-        # This assumes the schema didn't change if schema-id is missing in the snapshot
-        current_schema_id = latest_meta.get("current-schema-id")
-        if current_schema_id is not None:
-             schema_id = current_schema_id
-        else: # Very old format? Use top-level schema if present.
-             print(f"Warning: Snapshot {target_snapshot.get('snapshot-id')} has no schema-id, trying top-level schema.")
-             schema = latest_meta.get("schema")
-             if schema: return schema
-             raise ValueError(f"Cannot determine schema for snapshot {target_snapshot.get('snapshot-id')} (sequence number {sequence_number}). Missing schema-id and no top-level schema.")
-
-
-    print(f"DEBUG: Snapshot found (ID: {target_snapshot.get('snapshot-id')}), looking for schema-id: {schema_id}")
-
-    # 3. Find the schema definition in the metadata
-    schemas = latest_meta.get("schemas", [])
-    target_schema = None
-    for schema in schemas:
-        if schema.get("schema-id") == schema_id:
-            target_schema = schema
-            break
-
-    if not target_schema:
-         # Handle case where only top-level schema exists (older format?)
-         if schema_id == latest_meta.get("current-schema-id") and latest_meta.get("schema"):
-             print(f"DEBUG: Schema ID {schema_id} not in 'schemas' list, using top-level 'schema'.")
-             target_schema = latest_meta.get("schema")
-             # Add schema-id if missing for consistency
-             if target_schema and "schema-id" not in target_schema:
-                 target_schema["schema-id"] = schema_id
-
-    if not target_schema:
-        raise ValueError(f"Schema definition with schema-id {schema_id} not found in metadata file {latest_metadata_key}.")
-
-    print(f"DEBUG: Found schema for sequence_number {sequence_number}")
-    return target_schema
-
-
-def get_delta_schema_for_version(s3_client, bucket_name, table_base_key, version_id, temp_dir):
-    """Fetches the Delta schema active at a specific version ID."""
-    print(f"DEBUG: Getting Delta schema for version_id: {version_id}")
-    delta_log_prefix = table_base_key + "_delta_log/"
-
-    # --- 1. Find Delta Log Files --- (Simplified listing, only need up to version_id)
-    log_files_raw = []
-    continuation_token = None
-    while True:
-        list_kwargs = {'Bucket': bucket_name, 'Prefix': delta_log_prefix}
-        if continuation_token: list_kwargs['ContinuationToken'] = continuation_token
-        try: list_response = s3_client.list_objects_v2(**list_kwargs)
-        except s3_client.exceptions.NoSuchKey: list_response = {}
-        except s3_client.exceptions.ClientError as list_err:
-            print(f"ERROR: ClientError listing objects under {delta_log_prefix}: {list_err}")
-            raise  # Re-raise to be caught by the endpoint
-        if 'Contents' not in list_response and not log_files_raw:
-            raise FileNotFoundError(f"Delta log prefix '{delta_log_prefix}' is empty or inaccessible.")
-
-        log_files_raw.extend(list_response.get('Contents', []))
-        if list_response.get('IsTruncated'): continuation_token = list_response.get('NextContinuationToken')
-        else: break
-    print(f"DEBUG: Found {len(log_files_raw)} total objects under delta log prefix (pre-filter).")
-
-    # --- Filter and Identify Relevant Files ---
-    json_commits = {}
-    checkpoint_files = {}
-    json_pattern = re.compile(r"(\d+)\.json$")
-    checkpoint_pattern = re.compile(r"(\d+)\.checkpoint(?:\.(\d+)\.(\d+))?\.parquet$")
-
-    for obj in log_files_raw:
-        key = obj['Key']
-        filename = os.path.basename(key)
-        if (json_match := json_pattern.match(filename)):
-             v = int(json_match.group(1))
-             if v <= version_id: json_commits[v] = {'key': key}
-        elif (cp_match := checkpoint_pattern.match(filename)):
-            v, part_num, num_parts = int(cp_match.group(1)), cp_match.group(2), cp_match.group(3)
-            if v <= version_id: # Only consider checkpoints at or before the target version
-                part_num = int(part_num) if part_num else 1
-                num_parts = int(num_parts) if num_parts else 1
-                if v not in checkpoint_files: checkpoint_files[v] = {'num_parts': num_parts, 'parts': {}}
-                checkpoint_files[v]['parts'][part_num] = {'key': key}
-                if checkpoint_files[v]['num_parts'] != num_parts and cp_match.group(2):
-                    checkpoint_files[v]['num_parts'] = max(checkpoint_files[v]['num_parts'], num_parts)
-
-    # --- Determine starting point (Closest Checkpoint <= version_id) ---
-    start_process_version = 0
-    checkpoint_version_used = -1
-    relevant_checkpoint_versions = sorted([v for v, info in checkpoint_files.items() if len(info['parts']) == info['num_parts']], reverse=True)
-
-    if relevant_checkpoint_versions:
-        checkpoint_version_used = relevant_checkpoint_versions[0]
-        print(f"INFO: Found usable checkpoint version {checkpoint_version_used} <= {version_id}")
-        start_process_version = checkpoint_version_used + 1
-    else:
-        print("INFO: No usable checkpoint found <= target version. Processing JSON logs from version 0.")
-
-    # --- Process Checkpoint and JSON Commits Incrementally ---
-    active_metadata = None # Keep track of the last seen metadata
-
-    # --- Load State from Checkpoint if applicable ---
-    if checkpoint_version_used > -1:
-        print(f"INFO: Reading state from checkpoint version {checkpoint_version_used}")
-        cp_info = checkpoint_files[checkpoint_version_used]
-        try:
-            all_checkpoint_actions = []
-            for part_num in sorted(cp_info['parts'].keys()):
-                part_key = cp_info['parts'][part_num]['key']
-                all_checkpoint_actions.extend(read_delta_checkpoint(s3_client, bucket_name, part_key, temp_dir))
-
-            # Find metadata within the checkpoint
-            for action in all_checkpoint_actions:
-                if 'metaData' in action and action['metaData']:
-                    active_metadata = action['metaData']
-                    print(f"DEBUG: Found metaData in checkpoint {checkpoint_version_used}")
-                    break # Assume only one metaData per checkpoint/commit
-            # Protocol isn't needed for schema comparison, skipping protocol search
-
-        except Exception as cp_read_err:
-            print(f"ERROR: Failed to read/process checkpoint {checkpoint_version_used}: {cp_read_err}. Trying from version 0.")
-            start_process_version = 0 # Reset start version
-            active_metadata = None    # Reset metadata
-
-    # --- Process JSON Commits Incrementally ---
-    versions_to_process = sorted([v for v in json_commits if v >= start_process_version and v <= version_id])
-    print(f"INFO: Processing {len(versions_to_process)} JSON versions from {start_process_version} up to {version_id}...")
-
-    for version in versions_to_process:
-        commit_file_info = json_commits[version]
-        commit_key = commit_file_info['key']
-        print(f"DEBUG: Processing version {version} ({commit_key})...")
-        try:
-            actions = read_delta_json_lines(s3_client, bucket_name, commit_key, temp_dir)
-            found_meta_in_commit = False
-            for action in actions:
-                if 'metaData' in action and action['metaData']:
-                    active_metadata = action['metaData'] # Update with the latest metadata
-                    found_meta_in_commit = True
-                    print(f"DEBUG: Updated active metaData from version {version}")
-                    break # Assume only one metaData per commit
-            # No need to process add/remove for schema comparison
-        except Exception as json_proc_err:
-            print(f"ERROR: Failed to process commit file {commit_key} for version {version}: {json_proc_err}")
-            # Decide if we should stop or continue? For schema, maybe stop.
-            raise ValueError(f"Failed to process required commit file for version {version}. Cannot determine schema.") from json_proc_err
-
-    # --- Parse the final active metadata ---
-    if not active_metadata:
-         raise ValueError(f"Could not find table metadata (metaData action) at or before version {version_id}.")
-
-    schema_string = active_metadata.get("schemaString")
-    if not schema_string:
-         raise ValueError(f"Metadata found for version {version_id}, but it does not contain a 'schemaString'.")
-
-    parsed_schema = _parse_delta_schema_string(schema_string)
-    if not parsed_schema:
-         raise ValueError(f"Failed to parse schema string found for version {version_id}.")
-
-    # Add schema-id from metadata if it helps comparison consistency
-    parsed_schema["schema-id"] = active_metadata.get("id", f"delta-v{version_id}") # Use version as pseudo-id if needed
-
-    print(f"DEBUG: Successfully obtained and parsed schema for version_id {version_id}")
-    return parsed_schema
-
-
-def compare_schemas(schema1, schema2, version1_label="version1", version2_label="version2"):
-    """Compares two schema dictionaries (Iceberg-like format) and returns differences."""
-    if not schema1 or not schema1.get("fields"):
-        return {"error": f"Schema for {version1_label} is missing or invalid."}
-    if not schema2 or not schema2.get("fields"):
-        return {"error": f"Schema for {version2_label} is missing or invalid."}
-
-    fields1 = schema1.get("fields", [])
-    fields2 = schema2.get("fields", [])
-
-    fields1_map = {f['name']: f for f in fields1}
-    fields2_map = {f['name']: f for f in fields2}
-
-    added = []
-    removed = []
-    modified = []
-
-    # Check for added fields (in schema2 but not in schema1)
-    for name, field2 in fields2_map.items():
-        if name not in fields1_map:
-            added.append(field2)
-
-    # Check for removed and modified fields (in schema1)
-    for name, field1 in fields1_map.items():
-        if name not in fields2_map:
-            removed.append(field1)
-        else:
-            # Field exists in both, check for modifications
-            field2 = fields2_map[name]
-            diff_details = {}
-            # Compare required (nullable) status
-            if field1.get('required') != field2.get('required'):
-                diff_details['required'] = {'from': field1.get('required'), 'to': field2.get('required')}
-            # Compare type (simple string comparison for now)
-            # TODO: Add recursive comparison for complex types (struct, list, map) if needed
-            if str(field1.get('type')).strip() != str(field2.get('type')).strip():
-                 diff_details['type'] = {'from': field1.get('type'), 'to': field2.get('type')}
-            # Compare documentation (optional)
-            # if field1.get('doc') != field2.get('doc'):
-            #     diff_details['doc'] = {'from': field1.get('doc'), 'to': field2.get('doc')}
-
-            if diff_details:
-                modified.append({
-                    "name": name,
-                    "changes": diff_details,
-                    # Optionally include full field definitions for context
-                    # "from_definition": field1,
-                    # "to_definition": field2
-                })
-
-    return {
-        "added": added,
-        "removed": removed,
-        "modified": modified
-    }
-
-
-# --- Iceberg Endpoint ---
-
-@app.route('/Iceberg', methods=['GET'])
-@login_required
-def iceberg_details():
-    s3_url = request.args.get('s3_url')
-    if not s3_url: return jsonify({"error": "s3_url parameter is missing"}), 400
-
-    start_time = time.time()
-    print(f"\n--- Processing Iceberg Request for User {g.user.id}, URL {s3_url} ---")
-
-    bucket_name, table_base_key, s3_client = None, None, None
-
-    user_role_arn = g.user.aws_role_arn
-    if not user_role_arn: 
-        return jsonify({"error": "AWS Role ARN not configured for this user."}), 400
-    s3_client = get_s3_client_for_user(user_role_arn) # Get temporary client
-    if not s3_client: 
-        return jsonify({"error": "Failed to access AWS Role. Please verify configuration."}), 403
-
-    try:
-        bucket_name, table_base_key = extract_bucket_and_key(s3_url)
-        if not table_base_key.endswith('/'): table_base_key += '/'
-        metadata_prefix = table_base_key + "metadata/"
-
-        with tempfile.TemporaryDirectory(prefix="iceberg_meta_") as temp_dir:
-            print(f"DEBUG User {g.user.id}: Using temporary directory: {temp_dir}")
-            iceberg_manifest_files_info = [] # Stores info about manifest list/files
-
-            # 1. Find latest metadata.json
-            list_response = s3_client.list_objects_v2(Bucket=bucket_name, Prefix=metadata_prefix)
-            if 'Contents' not in list_response:
-                # Check if base path exists before declaring metadata empty
-                try:
-                    s3_client.list_objects_v2(Bucket=bucket_name, Prefix=table_base_key, Delimiter='/', MaxKeys=1)
-                    # Base path exists, but no metadata files
-                    return jsonify({"error": f"No objects found under metadata prefix: {metadata_prefix}"}), 404
-                except s3_client.exceptions.ClientError as head_err:
-                    # Can't even access base path
-                    return jsonify({"error": f"Base table path or metadata prefix not found/accessible: s3://{bucket_name}/{table_base_key}. Error: {head_err}"}), 404
-
-            metadata_files = []
-            s3_object_details = {obj['Key']: {'size': obj['Size'], 'last_modified': obj['LastModified']} for obj in list_response.get('Contents', [])}
-
-            for obj_key, obj_info in s3_object_details.items():
-                if obj_key.endswith('.metadata.json'):
-                    match = re.search(r'(v?\d+)-[a-f0-9-]+\.metadata\.json$', os.path.basename(obj_key))
-                    version_num = 0
-                    if match:
-                        try: version_num = int(match.group(1).lstrip('v'))
-                        except ValueError: pass
-                    metadata_files.append({'key': obj_key, 'version': version_num, 'last_modified': obj_info['last_modified'], 'size': obj_info['size']})
-
-            if not metadata_files:
-                return jsonify({"error": f"No *.metadata.json files found under {metadata_prefix}"}), 404
-
-            metadata_files.sort(key=lambda x: (x['version'], x['last_modified']), reverse=True)
-            latest_metadata_key = metadata_files[0]['key']
-            latest_metadata_size = metadata_files[0]['size']
-            print(f"INFO: Using latest metadata file: {latest_metadata_key}")
-            local_latest_metadata_path = os.path.join(temp_dir, os.path.basename(latest_metadata_key).replace('%', '_'))
-
-            # 2. Parse latest metadata.json
-            download_s3_file(s3_client, bucket_name, latest_metadata_key, local_latest_metadata_path)
-            with open(local_latest_metadata_path, 'r') as f: latest_meta = json.load(f)
-
-            table_uuid = latest_meta.get("table-uuid")
-            current_snapshot_id = latest_meta.get("current-snapshot-id")
-            all_snapshots_in_meta = latest_meta.get("snapshots", []) # Get all snapshots listed
-            current_schema_id = latest_meta.get("current-schema-id", 0)
-            # Default schema is the one marked as current, or the top-level one if list is missing
-            default_schema = next((s for s in latest_meta.get("schemas", []) if s.get("schema-id") == current_schema_id), latest_meta.get("schema"))
-            current_spec_id = latest_meta.get("current-spec-id", 0)
-            partition_spec = next((s for s in latest_meta.get("partition-specs", []) if s.get("spec-id") == current_spec_id), latest_meta.get("partition-spec"))
-            current_sort_order_id = latest_meta.get("current-sort-order-id", 0)
-            sort_order = next((s for s in latest_meta.get("sort-orders", []) if s.get("order-id") == current_sort_order_id), latest_meta.get("sort-order"))
-            properties = latest_meta.get("properties", {})
-            format_version = latest_meta.get("format-version", 1)
-            snapshot_log = latest_meta.get("snapshot-log", [])
-
-            # --- Create a map of schema definitions by ID ---
-            schemas_by_id = {s['schema-id']: s for s in latest_meta.get("schemas", []) if 'schema-id' in s}
-            top_level_schema = latest_meta.get("schema")
-            if top_level_schema:
-                top_level_schema_id = top_level_schema.get("schema-id")
-                if top_level_schema_id is not None and top_level_schema_id not in schemas_by_id:
-                    schemas_by_id[top_level_schema_id] = top_level_schema
-                elif top_level_schema_id is None and 0 not in schemas_by_id:
-                    # Assign ID 0 if missing and 0 not used (common case for initial schema)
-                    top_level_schema["schema-id"] = 0 # Add ID for consistency
-                    schemas_by_id[0] = top_level_schema
-                    print("DEBUG: Assigned schema-id 0 to top-level schema definition.")
-
-            format_configuration = {
-                "format-version": format_version,
-                "table-uuid": table_uuid,
-                "location": s3_url,
-                "properties": properties,
-                "snapshot-log": snapshot_log,
-            }
-
-            if current_snapshot_id is None:
-                return jsonify({
-                    "message": "Table metadata found, but no current snapshot exists (table might be empty or in intermediate state).",
-                    "table_uuid": table_uuid, "location": s3_url,
-                    "format_configuration": format_configuration,
-                    "table_schema": default_schema, # Use default schema here
-                    "partition_spec": partition_spec,
-                    "version_history": {"total_snapshots": len(all_snapshots_in_meta), "snapshots_overview": []}
-                }), 200
-
-            # 3. Find current snapshot & manifest list
-            current_snapshot = next((s for s in all_snapshots_in_meta if s.get("snapshot-id") == current_snapshot_id), None)
-            if not current_snapshot:
-                return jsonify({"error": f"Current Snapshot ID {current_snapshot_id} referenced in metadata not found in snapshots list."}), 404
-            print(f"DEBUG: Current snapshot summary: {current_snapshot.get('summary', {})}")
-
-            manifest_list_path = current_snapshot.get("manifest-list")
-            if not manifest_list_path:
-                return jsonify({"error": f"Manifest list path missing in current snapshot {current_snapshot_id}"}), 404
-
-            manifest_list_key = ""
-            manifest_list_bucket = bucket_name
-            try:
-                parsed_manifest_list_url = urlparse(manifest_list_path)
-                if parsed_manifest_list_url.scheme == "s3":
-                    manifest_list_bucket, manifest_list_key = extract_bucket_and_key(manifest_list_path)
-                    if manifest_list_bucket != bucket_name:
-                         print(f"Warning: Manifest list bucket '{manifest_list_bucket}' differs from table bucket '{bucket_name}'. Using manifest list bucket.")
-                elif not parsed_manifest_list_url.scheme and parsed_manifest_list_url.path:
-                    relative_path = unquote(parsed_manifest_list_url.path)
-                    manifest_list_key = os.path.normpath(os.path.join(os.path.dirname(latest_metadata_key), relative_path)).replace("\\", "/")
-                    manifest_list_bucket = bucket_name
-                else: raise ValueError(f"Cannot parse manifest list path format: {manifest_list_path}")
-
-                # Get Manifest List Size
-                try:
-                    manifest_list_head = s3_client.head_object(Bucket=manifest_list_bucket, Key=manifest_list_key)
-                    manifest_list_size = manifest_list_head.get('ContentLength')
-                    iceberg_manifest_files_info.append({
-                        "file_path": f"s3://{manifest_list_bucket}/{manifest_list_key}",
-                        "size_bytes": manifest_list_size,
-                        "size_human": format_bytes(manifest_list_size),
-                        "type": "Manifest List"
-                    })
-                except s3_client.exceptions.ClientError as head_err:
-                    print(f"Warning: Could not get size for manifest list {manifest_list_key}: {head_err}")
-                    iceberg_manifest_files_info.append({
-                         "file_path": f"s3://{manifest_list_bucket}/{manifest_list_key}", "size_bytes": None,
-                         "size_human": "N/A", "type": "Manifest List (Error getting size)"})
-
-            except ValueError as e: return jsonify({"error": f"Error processing manifest list path '{manifest_list_path}': {e}"}), 400
-            local_manifest_list_path = os.path.join(temp_dir, os.path.basename(manifest_list_key).replace('%', '_'))
-
-            # 4. Download and parse manifest list (Avro)
-            download_s3_file(s3_client, manifest_list_bucket, manifest_list_key, local_manifest_list_path)
-            manifest_list_entries = parse_avro_file(local_manifest_list_path)
-            print(f"DEBUG: Number of manifest files listed: {len(manifest_list_entries)}")
-
-            # 5. Process Manifest Files (Avro)
-            total_data_files, gross_records_in_data_files, total_delete_files, approx_deleted_records = 0, 0, 0, 0
-            total_data_storage_bytes, total_delete_storage_bytes = 0, 0
-            partition_stats = {}
-            data_file_paths_sample = []
-
-            print("\nINFO: Processing Manifest Files...")
-            for i, entry in enumerate(manifest_list_entries):
-                manifest_file_path = entry.get("manifest_path")
-                print(f"\nDEBUG: Manifest List Entry {i+1}/{len(manifest_list_entries)}: Path='{manifest_file_path}'")
-                if not manifest_file_path:
-                    print(f"Warning: Skipping manifest list entry {i+1} due to missing 'manifest_path'.")
-                    continue
-
-                manifest_file_key = ""
-                manifest_bucket = bucket_name
-                manifest_file_s3_uri = ""
-
-                try:
-                    parsed_manifest_url = urlparse(manifest_file_path)
-                    if parsed_manifest_url.scheme == "s3":
-                        m_bucket, manifest_file_key = extract_bucket_and_key(manifest_file_path)
-                        manifest_bucket = m_bucket
-                        manifest_file_s3_uri = manifest_file_path
-                    elif not parsed_manifest_url.scheme and parsed_manifest_url.path:
-                        relative_path = unquote(parsed_manifest_url.path)
-                        manifest_file_key = os.path.normpath(os.path.join(os.path.dirname(manifest_list_key), relative_path)).replace("\\", "/")
-                        manifest_bucket = manifest_list_bucket
-                        manifest_file_s3_uri = f"s3://{manifest_bucket}/{manifest_file_key}"
-                    else: raise ValueError("Cannot parse manifest file path format")
-
-                    # Get Manifest File Size
-                    manifest_file_size = entry.get('manifest_length')
-                    if manifest_file_size is None:
-                        try:
-                            manifest_head = s3_client.head_object(Bucket=manifest_bucket, Key=manifest_file_key)
-                            manifest_file_size = manifest_head.get('ContentLength')
-                        except s3_client.exceptions.ClientError as head_err:
-                            print(f"Warning: Could not get size for manifest file {manifest_file_key}: {head_err}")
-                            manifest_file_size = None
-
-                    iceberg_manifest_files_info.append({
-                        "file_path": manifest_file_s3_uri, "size_bytes": manifest_file_size,
-                        "size_human": format_bytes(manifest_file_size), "type": "Manifest File"})
-
-                    local_manifest_path = os.path.join(temp_dir, f"manifest_{i}_" + os.path.basename(manifest_file_key).replace('%', '_'))
-                    download_s3_file(s3_client, manifest_bucket, manifest_file_key, local_manifest_path)
-                    manifest_records = parse_avro_file(local_manifest_path)
-                    print(f"DEBUG: Processing {len(manifest_records)} entries in manifest: {os.path.basename(manifest_file_key)}")
-
-                    # Process entries within the manifest file
-                    for j, manifest_entry in enumerate(manifest_records):
-                        status = manifest_entry.get('status', 0)
-                        if status == 2: continue # Skip DELETED entries
-
-                        record_count, file_size, file_path_in_manifest, partition_data = 0, 0, "", None
-                        content = 0 # 0: data, 1: position deletes, 2: equality deletes
-
-                        # Extract fields based on Format Version
-                        if format_version == 2:
-                             if 'data_file' in manifest_entry and manifest_entry['data_file'] is not None:
-                                 content = 0
-                                 nested_info = manifest_entry['data_file']
-                                 record_count = nested_info.get("record_count", 0) or 0
-                                 file_size = nested_info.get("file_size_in_bytes", 0) or 0
-                                 file_path_in_manifest = nested_info.get("file_path", "")
-                                 partition_data = nested_info.get("partition")
-                             elif 'delete_file' in manifest_entry and manifest_entry['delete_file'] is not None:
-                                 nested_info = manifest_entry['delete_file']
-                                 content = nested_info.get("content", 1) # Default to position deletes
-                                 record_count = nested_info.get("record_count", 0) or 0
-                                 file_size = nested_info.get("file_size_in_bytes", 0) or 0
-                                 file_path_in_manifest = nested_info.get("file_path", "")
-                                 # Delete files might also have partition info, handle if needed
-                                 # partition_data = nested_info.get("partition")
-                             else: continue # Skip invalid entry
-                        elif format_version == 1:
-                             content = 0
-                             record_count = manifest_entry.get("record_count", 0) or 0
-                             file_size = manifest_entry.get("file_size_in_bytes", 0) or 0
-                             file_path_in_manifest = manifest_entry.get("file_path", "")
-                             partition_data = manifest_entry.get("partition")
-                        else: continue # Skip unsupported format
-
-                        # Construct Full S3 Path for the data/delete file
-                        full_file_s3_path = ""
-                        file_bucket = bucket_name # Default
-                        try:
-                            parsed_file_path = urlparse(file_path_in_manifest)
-                            if parsed_file_path.scheme == "s3":
-                                f_bucket, f_key = extract_bucket_and_key(file_path_in_manifest)
-                                file_bucket = f_bucket
-                                full_file_s3_path = file_path_in_manifest
-                            elif not parsed_file_path.scheme and parsed_file_path.path:
-                                relative_data_path = unquote(parsed_file_path.path).lstrip('/')
-                                full_file_s3_path = f"s3://{bucket_name}/{table_base_key.rstrip('/')}/{relative_data_path}"
-                            else: continue # Skip accumulation if path cannot be determined
-                        except ValueError as path_err:
-                            print(f"Warning: Error parsing file path '{file_path_in_manifest}': {path_err}. Skipping accumulation.")
-                            continue
-
-                        # Accumulate stats
-                        if content == 0: # Data File
-                            total_data_files += 1
-                            gross_records_in_data_files += record_count
-                            total_data_storage_bytes += file_size
-                            partition_key_string = "<unpartitioned>"
-                            partition_values_repr = None
-                            if partition_data is not None and partition_spec and partition_spec.get('fields'):
-                                try:
-                                    field_names = [f['name'] for f in partition_spec['fields']]
-                                    if format_version == 2 and isinstance(partition_data, dict):
-                                        # V2 stores partition data as struct/dict matching spec names
-                                         partition_values_repr = {name: partition_data.get(name) for name in field_names if name in partition_data}
-                                    elif format_version == 1 and isinstance(partition_data, (list, tuple)) and len(partition_data) == len(field_names):
-                                        # V1 stores partition data as list in spec order
-                                        partition_values_repr = dict(zip(field_names, partition_data))
-                                    else: # Fallback or unexpected format
-                                        partition_values_repr = {'_raw': str(partition_data)}
-                                    partition_key_string = json.dumps(dict(sorted(partition_values_repr.items())), default=str)
-                                except Exception as part_err:
-                                    print(f"Warning: Error processing partition data {partition_data}: {part_err}")
-                                    partition_key_string = f"<error: {part_err}>"
-                                    partition_values_repr = {'_error': str(part_err)}
-                            elif partition_data is None and partition_spec and not partition_spec.get('fields'):
-                                partition_key_string = "<unpartitioned>"
-                            elif partition_data is not None: # Unspecified partition spec but data present
-                                partition_key_string = str(partition_data)
-                                partition_values_repr = {'_raw': partition_data}
-
-                            if partition_key_string not in partition_stats: partition_stats[partition_key_string] = {"gross_record_count": 0, "size_bytes": 0, "num_data_files": 0, "partition_values": partition_values_repr}
-                            partition_stats[partition_key_string]["gross_record_count"] += record_count
-                            partition_stats[partition_key_string]["size_bytes"] += file_size
-                            partition_stats[partition_key_string]["num_data_files"] += 1
-
-                            # Get sample path (only first parquet file found)
-                            if full_file_s3_path and len(data_file_paths_sample) < 1 and full_file_s3_path.lower().endswith(".parquet"):
-                                data_file_paths_sample.append({'bucket': file_bucket, 'key': urlparse(full_file_s3_path).path.lstrip('/')})
-
-                        elif content == 1 or content == 2: # Delete File (V2 only)
-                            total_delete_files += 1
-                            approx_deleted_records += record_count
-                            total_delete_storage_bytes += file_size
-
-                except Exception as manifest_err:
-                    print(f"ERROR: Failed to process manifest file {manifest_file_key} from bucket {manifest_bucket}: {manifest_err}")
-                    traceback.print_exc()
-                    iceberg_manifest_files_info.append({
-                        "file_path": manifest_file_s3_uri or manifest_file_path, "size_bytes": None,
-                        "size_human": "N/A", "type": "Manifest File (Error Processing)"})
-
-            print("INFO: Finished processing manifest files.")
-
-            # 6. Get Sample Data
-            sample_data = []
-            if data_file_paths_sample:
-                sample_file_info = data_file_paths_sample[0]
-                print(f"INFO: Attempting to get sample data from: s3://{sample_file_info['bucket']}/{sample_file_info['key']}")
-                try:
-                    sample_data = read_parquet_sample(s3_client, sample_file_info['bucket'], sample_file_info['key'], temp_dir, num_rows=10)
-                except Exception as sample_err:
-                    sample_data = [{"error": f"Failed to read sample data", "details": str(sample_err)}]
-            else: print("INFO: No suitable Parquet data file found in manifests for sampling.")
-
-            # 7. Assemble the final result
-            print("\nINFO: Assembling final Iceberg result...")
-            approx_live_records = max(0, gross_records_in_data_files - approx_deleted_records)
-            avg_live_records_per_data_file = (approx_live_records / total_data_files) if total_data_files > 0 else 0
-            avg_data_file_size_mb = (total_data_storage_bytes / (total_data_files or 1) / (1024*1024)) if total_data_files > 0 else 0
-
-            partition_explorer_data = []
-            for k, v in partition_stats.items():
-                partition_explorer_data.append({
-                    "partition_values": v["partition_values"], "partition_key_string": k,
-                    "gross_record_count": v["gross_record_count"], "size_bytes": v["size_bytes"],
-                    "size_human": format_bytes(v["size_bytes"]), "num_data_files": v["num_data_files"] })
-            partition_explorer_data.sort(key=lambda x: x.get("partition_key_string", ""))
-
-            # --- Assemble Version History with Schemas ---
-            snapshots_overview_with_schema = []
-            history_limit = 20 # Limit the history shown
-            snapshots_to_process = sorted(all_snapshots_in_meta, key=lambda x: x.get('timestamp-ms', 0), reverse=True)
-
-            for snapshot in snapshots_to_process[:min(len(snapshots_to_process), history_limit)]:
-                snapshot_schema_id = snapshot.get('schema-id')
-                schema_definition = None
-                if snapshot_schema_id is not None:
-                    schema_definition = schemas_by_id.get(snapshot_schema_id)
-                    if not schema_definition:
-                        print(f"Warning: Schema definition for schema-id {snapshot_schema_id} (snapshot {snapshot.get('snapshot-id')}) not found in metadata.")
-                elif default_schema: # Fallback for snapshots potentially missing schema-id
-                    schema_definition = default_schema
-                    print(f"Warning: Snapshot {snapshot.get('snapshot-id')} missing schema-id, using default schema (ID: {default_schema.get('schema-id')}).")
-
-                overview_entry = {
-                    "snapshot-id": snapshot.get("snapshot-id"),
-                    "timestamp-ms": snapshot.get("timestamp-ms"),
-                    "sequence-number": snapshot.get("sequence-number"),
-                    "summary": snapshot.get("summary", {}),
-                    "manifest-list": snapshot.get("manifest-list"),
-                    "parent-snapshot-id": snapshot.get("parent-snapshot-id"),
-                    "schema_definition": schema_definition # Embed the schema
-                }
-                snapshots_overview_with_schema.append(overview_entry)
-
-            current_snapshot_summary_for_history = next((s for s in snapshots_overview_with_schema if s['snapshot-id'] == current_snapshot_id), None)
-
-            # Final Result Structure
-            result = {
-                "table_type": "Iceberg",
-                "table_uuid": table_uuid,
-                "location": s3_url,
-                "format_configuration": format_configuration,
-                "iceberg_manifest_files": iceberg_manifest_files_info,
-                "format_version": format_version,
-                "current_snapshot_id": current_snapshot_id,
-                "table_schema": default_schema, # Schema of the CURRENT snapshot
-                "partition_spec": partition_spec,
-                "sort_order": sort_order,
-                "version_history": {
-                    "total_snapshots": len(all_snapshots_in_meta),
-                    "current_snapshot_summary": current_snapshot_summary_for_history,
-                    "snapshots_overview": snapshots_overview_with_schema
-                },
-                "key_metrics": {
-                    "total_data_files": total_data_files,
-                    "total_delete_files": total_delete_files,
-                    "gross_records_in_data_files": gross_records_in_data_files,
-                    "approx_deleted_records_in_manifests": approx_deleted_records,
-                    "approx_live_records": approx_live_records,
-                    "metrics_note": "Live record count is an approximation based on manifest metadata counts for data and delete files. It may differ from query engine results. Partition record counts are gross counts from data files.",
-                    "total_data_storage_bytes": total_data_storage_bytes,
-                    "total_delete_storage_bytes": total_delete_storage_bytes,
-                    "avg_live_records_per_data_file": round(avg_live_records_per_data_file, 2),
-                    "avg_data_file_size_mb": round(avg_data_file_size_mb, 4),
-                },
-                "partition_explorer": partition_explorer_data,
-                "sample_data": sample_data,
-            }
-
-            add_s3_usage_log(g.user.id, s3_url) # Log after success
-            result_serializable = convert_bytes(result)
-            end_time = time.time()
-            print(f"--- Iceberg Request Completed in {end_time - start_time:.2f} seconds ---")
-            return jsonify(result_serializable), 200
-
-    # --- Exception Handling ---
-    except NoCredentialsError: # Corrected exception type
-        return jsonify({"error": "AWS credentials not found or invalid."}), 401
-    except (s3_client.exceptions.NoSuchBucket if s3_client else Exception) as e:
-         return jsonify({"error": f"S3 bucket not found or access denied: {bucket_name}"}), 404
-    except (s3_client.exceptions.ClientError if s3_client else Exception) as e:
-         error_code = e.response.get('Error', {}).get('Code', 'Unknown') if hasattr(e, 'response') else 'Unknown'
-         print(f"ERROR: AWS ClientError in Iceberg endpoint: {error_code} - {e}")
-         traceback.print_exc()
-         return jsonify({"error": f"AWS ClientError ({error_code}): Check logs for details. Message: {str(e)}"}), 500
-    except FileNotFoundError as e:
-         print(f"ERROR: FileNotFoundError in Iceberg endpoint: {e}")
-         return jsonify({"error": f"Required file or resource not found: {e}"}), 404
-    except ValueError as e:
-        print(f"ERROR: ValueError in Iceberg endpoint: {e}")
-        return jsonify({"error": f"Input value or data processing error: {str(e)}"}), 400
-    except Exception as e:
-        print(f"ERROR: An unexpected error occurred in Iceberg endpoint: {e}")
-        traceback.print_exc()
-        return jsonify({"error": f"An unexpected error occurred: {str(e)}"}), 500
-    
-
-# --- Delta Lake Endpoint (Modified) ---
-
-@app.route('/Delta', methods=['GET'])
-@login_required
-def delta_details():
-    s3_url = request.args.get('s3_url')
-    if not s3_url: 
-        return jsonify({"error": "s3_url parameter is missing"}), 400
-
-    start_time = time.time()
-    print(f"\n--- Processing Delta Request for {s3_url} ---")
-
-    bucket_name = None
-    table_base_key = None
-    delta_log_prefix = None
-    s3_client = None
-
-    user_role_arn = g.user.aws_role_arn
-    if not user_role_arn: 
-        return jsonify({"error": "AWS Role ARN not configured for this user."}), 400
-    s3_client = get_s3_client_for_user(user_role_arn) # Get temporary client
-    if not s3_client: 
-        return jsonify({"error": "Failed to access AWS Role. Please verify configuration."}), 403
-
-    try:
-        bucket_name, table_base_key = extract_bucket_and_key(s3_url)
-        if not table_base_key.endswith('/'): table_base_key += '/'
-        delta_log_prefix = table_base_key + "_delta_log/"
-        print(f"INFO User {g.user.id}: Processing Delta Lake table at: s3://{bucket_name}/{table_base_key}")
-        
-        with tempfile.TemporaryDirectory(prefix="delta_meta_") as temp_dir:
-            print(f"DEBUG: Using temporary directory: {temp_dir}")
-
-            # --- 1. Find Delta Log Files ---
-            log_files_raw = []
-            continuation_token = None
-            while True:
-                list_kwargs = {'Bucket': bucket_name, 'Prefix': delta_log_prefix}
-                if continuation_token: list_kwargs['ContinuationToken'] = continuation_token
-                try:
-                    list_response = s3_client.list_objects_v2(**list_kwargs)
-                except s3_client.exceptions.ClientError as list_err:
-                    if list_err.response['Error']['Code'] == 'NoSuchBucket':
-                         return jsonify({"error": f"S3 bucket not found: {bucket_name}"}), 404
-                    print(f"ERROR: ClientError listing objects under {delta_log_prefix}: {list_err}")
-                    return jsonify({"error": f"Error listing Delta log files: {list_err}"}), 500
-
-                if 'Contents' not in list_response and not log_files_raw:
-                    try:
-                        s3_client.list_objects_v2(Bucket=bucket_name, Prefix=table_base_key, Delimiter='/', MaxKeys=1)
-                        return jsonify({"error": f"Delta log prefix '{delta_log_prefix}' is empty."}), 404
-                    except s3_client.exceptions.ClientError as head_err:
-                          return jsonify({"error": f"Base table path or Delta log not found/accessible: s3://{bucket_name}/{table_base_key}. Error: {head_err}"}), 404
-
-                log_files_raw.extend(list_response.get('Contents', []))
-                if list_response.get('IsTruncated'):
-                    continuation_token = list_response.get('NextContinuationToken')
-                else: break
-            print(f"DEBUG: Found {len(log_files_raw)} total objects under delta log prefix.")
-
-            # --- Collect Metadata File Info ---
-            delta_log_files_info = []
-            json_commits = {}
-            checkpoint_files = {}
-            last_checkpoint_info = None
-            json_pattern = re.compile(r"(\d+)\.json$")
-            checkpoint_pattern = re.compile(r"(\d+)\.checkpoint(?:\.(\d+)\.(\d+))?\.parquet$")
-
-            for obj in log_files_raw:
-                key = obj['Key']
-                filename = os.path.basename(key)
-                size = obj.get('Size')
-                if filename == "_last_checkpoint" or json_pattern.match(filename) or checkpoint_pattern.match(filename):
-                    delta_log_files_info.append({"file_path": f"s3://{bucket_name}/{key}", "relative_path": key.replace(table_base_key, "", 1), "size_bytes": size, "size_human": format_bytes(size)})
-
-                if filename == "_last_checkpoint":
-                    local_last_cp_path = os.path.join(temp_dir, "_last_checkpoint")
-                    try:
-                        download_s3_file(s3_client, bucket_name, key, local_last_cp_path)
-                        with open(local_last_cp_path, 'r') as f: last_checkpoint_data = json.load(f)
-                        last_checkpoint_info = {'version': last_checkpoint_data['version'], 'parts': last_checkpoint_data.get('parts'), 'key': key, 'size': size}
-                    except Exception as cp_err: print(f"Warning: Failed to read/parse _last_checkpoint {key}: {cp_err}")
-                elif (json_match := json_pattern.match(filename)):
-                    json_commits[int(json_match.group(1))] = {'key': key, 'last_modified': obj['LastModified'], 'size': size}
-                elif (cp_match := checkpoint_pattern.match(filename)):
-                    version, part_num, num_parts = int(cp_match.group(1)), cp_match.group(2), cp_match.group(3)
-                    part_num = int(part_num) if part_num else 1
-                    num_parts = int(num_parts) if num_parts else 1
-                    if version not in checkpoint_files: checkpoint_files[version] = {'num_parts': num_parts, 'parts': {}}
-                    checkpoint_files[version]['parts'][part_num] = {'key': key, 'last_modified': obj['LastModified'], 'size': size}
-                    if checkpoint_files[version]['num_parts'] != num_parts and cp_match.group(2):
-                        checkpoint_files[version]['num_parts'] = max(checkpoint_files[version]['num_parts'], num_parts)
-
-            delta_log_files_info.sort(key=lambda x: x.get('relative_path', ''))
-
-            # Determine latest version ID
-            current_snapshot_id = -1
-            if json_commits: current_snapshot_id = max(json_commits.keys())
-            elif last_checkpoint_info: current_snapshot_id = last_checkpoint_info['version']
-            elif checkpoint_files:
-                 complete_cp_versions = [v for v, info in checkpoint_files.items() if len(info['parts']) == info['num_parts']]
-                 if complete_cp_versions: current_snapshot_id = max(complete_cp_versions)
-                 elif checkpoint_files: # Fallback to potentially incomplete checkpoint if no JSON commits found
-                      current_snapshot_id = max(checkpoint_files.keys())
-
-            if current_snapshot_id == -1:
-                 return jsonify({"error": "No Delta commit JSON files or checkpoint files found."}), 404
-            print(f"INFO: Latest Delta version (snapshot ID) identified: {current_snapshot_id}")
-
-            # --- 2/3. Process Checkpoint and JSON Commits Incrementally ---
-            active_files = {}
-            metadata_from_log = None # Tracks metadata from LATEST processed file/checkpoint
-            protocol_from_log = None # Tracks protocol from LATEST processed file/checkpoint
-            all_commit_info = {}
-            processed_versions = set()
-            checkpoint_version_used = None # Track which checkpoint was actually loaded
-            start_process_version = 0 # Default start
-            effective_checkpoint_version = -1
-
-            # Determine starting point (Checkpoint or Version 0)
-            cp_version_candidate = -1
-            if last_checkpoint_info: cp_version_candidate = last_checkpoint_info['version']
-            elif checkpoint_files:
-                 available_complete_checkpoints = sorted([v for v, info in checkpoint_files.items() if len(info['parts']) == info['num_parts']], reverse=True)
-                 if available_complete_checkpoints: cp_version_candidate = available_complete_checkpoints[0]
-
-            if cp_version_candidate > -1:
-                 # Verify the candidate checkpoint is actually complete and available
-                 if cp_version_candidate in checkpoint_files and len(checkpoint_files[cp_version_candidate]['parts']) == checkpoint_files[cp_version_candidate]['num_parts']:
-                      effective_checkpoint_version = cp_version_candidate
-                 else: # Fallback if candidate from _last_checkpoint is bad or missing
-                     available_complete_checkpoints = sorted([v for v, info in checkpoint_files.items() if len(info['parts']) == info['num_parts'] and v < cp_version_candidate], reverse=True)
-                     if available_complete_checkpoints: effective_checkpoint_version = available_complete_checkpoints[0]
-
-            # --- Load State and Initial Schema from Checkpoint if applicable ---
-            loaded_schema_from_checkpoint = None
-            if effective_checkpoint_version > -1:
-                print(f"INFO: Reading state from checkpoint version {effective_checkpoint_version}")
-                checkpoint_version_used = effective_checkpoint_version
-                cp_info = checkpoint_files[effective_checkpoint_version]
-                try:
-                    all_checkpoint_actions = []
-                    for part_num in sorted(cp_info['parts'].keys()):
-                         part_key = cp_info['parts'][part_num]['key']
-                         all_checkpoint_actions.extend(read_delta_checkpoint(s3_client, bucket_name, part_key, temp_dir))
-
-                    for action in all_checkpoint_actions:
-                         if 'add' in action and action['add']:
-                              add_info = action['add']
-                              path = add_info['path']
-                              stats_parsed = json.loads(add_info['stats']) if isinstance(add_info.get('stats'), str) else add_info.get('stats')
-                              active_files[path] = { 'size': add_info.get('size'), 'partitionValues': add_info.get('partitionValues', {}), 'modificationTime': add_info.get('modificationTime', 0), 'stats': stats_parsed, 'tags': add_info.get('tags') }
-                         elif 'metaData' in action and action['metaData']:
-                              metadata_from_log = action['metaData']
-                              schema_str = metadata_from_log.get("schemaString")
-                              if schema_str:
-                                  parsed_schema = _parse_delta_schema_string(schema_str)
-                                  if parsed_schema:
-                                      loaded_schema_from_checkpoint = parsed_schema
-                                      print(f"DEBUG: Loaded schema definition from checkpoint {effective_checkpoint_version}")
-                         elif 'protocol' in action and action['protocol']:
-                              protocol_from_log = action['protocol']
-
-                    start_process_version = effective_checkpoint_version + 1
-                    processed_versions.add(effective_checkpoint_version)
-
-                    cp_total_files = len(active_files)
-                    cp_total_bytes = sum(f['size'] for f in active_files.values() if f.get('size'))
-                    cp_total_records = sum(int(f['stats']['numRecords']) for f in active_files.values() if f.get('stats') and 'numRecords' in f['stats'])
-                    all_commit_info[effective_checkpoint_version] = {
-                        'version': effective_checkpoint_version, 'timestamp': None,
-                        'operation': 'CHECKPOINT_LOAD', 'operationParameters': {},
-                        'num_added_files': cp_total_files, 'num_removed_files': 0,
-                        'added_bytes': cp_total_bytes, 'removed_bytes': 0,
-                        'metrics': {'numOutputFiles': str(cp_total_files), 'numOutputBytes': str(cp_total_bytes)},
-                        'total_files_at_version': cp_total_files,
-                        'total_bytes_at_version': cp_total_bytes,
-                        'total_records_at_version': cp_total_records,
-                        'schema_definition': loaded_schema_from_checkpoint
-                    }
-                    print(f"INFO: Checkpoint processing complete. Starting JSON processing from version {start_process_version}")
-
-                except Exception as cp_read_err:
-                     print(f"ERROR: Failed to read/process checkpoint {effective_checkpoint_version}: {cp_read_err}. Falling back.")
-                     active_files = {}; metadata_from_log = None; protocol_from_log = None
-                     start_process_version = 0; checkpoint_version_used = None; processed_versions = set()
-                     all_commit_info = {}; loaded_schema_from_checkpoint = None
-            else:
-                print("INFO: No usable checkpoint found. Processing JSON logs from version 0.")
-                start_process_version = 0
-
-            # --- Process JSON Commits Incrementally ---
-            versions_to_process = sorted([v for v in json_commits if v >= start_process_version])
-            print(f"INFO: Processing {len(versions_to_process)} JSON versions from {start_process_version} up to {current_snapshot_id}...")
-            removed_file_sizes_by_commit = {}
-
-            for version in versions_to_process:
-                 if version in processed_versions: continue
-                 commit_file_info = json_commits[version]
-                 commit_key = commit_file_info['key']
-                 print(f"DEBUG: Processing version {version} ({commit_key})...")
-                 removed_file_sizes_by_commit[version] = 0
-                 commit_schema_definition = None # Track schema change within this commit
-
-                 try:
-                    actions = read_delta_json_lines(s3_client, bucket_name, commit_key, temp_dir)
-                    commit_summary = {
-                         'version': version, 'timestamp': None, 'operation': 'Unknown',
-                         'num_actions': len(actions), 'operationParameters': {},
-                         'num_added_files': 0, 'num_removed_files': 0,
-                         'added_bytes': 0, 'removed_bytes': 0, 'metrics': {}
-                    }
-                    op_metrics = {} # Reset for each commit
-
-                    for action in actions:
-                        if 'commitInfo' in action and action['commitInfo']:
-                            ci = action['commitInfo']
-                            commit_summary['timestamp'] = ci.get('timestamp')
-                            commit_summary['operation'] = ci.get('operation', 'Unknown')
-                            commit_summary['operationParameters'] = ci.get('operationParameters', {})
-                            op_metrics = ci.get('operationMetrics', {}) # Get metrics for this commit
-                            commit_summary['metrics'] = op_metrics
-                            # Prefer explicit metrics if available
-                            commit_summary['num_added_files'] = int(op_metrics.get('numOutputFiles', 0))
-                            commit_summary['num_removed_files'] = int(op_metrics.get('numTargetFilesRemoved', op_metrics.get('numRemovedFiles', 0))) # Spark 3 vs older
-                            commit_summary['added_bytes'] = int(op_metrics.get('numOutputBytes', 0))
-                            commit_summary['removed_bytes'] = int(op_metrics.get('numTargetBytesRemoved', op_metrics.get('numRemovedBytes', 0))) # Spark 3 vs older
-                        elif 'add' in action and action['add']:
-                            add_info = action['add']
-                            path = add_info['path']
-                            stats_parsed = json.loads(add_info['stats']) if isinstance(add_info.get('stats'), str) else add_info.get('stats')
-                            file_size = add_info.get('size', 0)
-                            active_files[path] = { 'size': file_size, 'partitionValues': add_info.get('partitionValues', {}), 'modificationTime': add_info.get('modificationTime', 0), 'stats': stats_parsed, 'tags': add_info.get('tags') }
-                            # Increment counts/bytes only if metrics were missing in commitInfo
-                            if 'numOutputFiles' not in op_metrics: commit_summary['num_added_files'] += 1
-                            if 'numOutputBytes' not in op_metrics: commit_summary['added_bytes'] += file_size
-                        elif 'remove' in action and action['remove']:
-                             remove_info = action['remove']
-                             path = remove_info['path']
-                             if remove_info.get('dataChange', True): # Check if it affects data
-                                 removed_file_info = active_files.pop(path, None)
-                                 # Increment counts/bytes only if metrics were missing
-                                 if 'numTargetFilesRemoved' not in op_metrics and 'numRemovedFiles' not in op_metrics:
-                                     commit_summary['num_removed_files'] += 1
-                                 # Track size for potential calculation if specific byte metrics are missing
-                                 if removed_file_info and removed_file_info.get('size'):
-                                      removed_file_sizes_by_commit[version] += removed_file_info.get('size',0)
-                        elif 'metaData' in action and action['metaData']:
-                             metadata_from_log = action['metaData']
-                             schema_str = metadata_from_log.get("schemaString")
-                             if schema_str:
-                                 parsed_schema = _parse_delta_schema_string(schema_str)
-                                 if parsed_schema:
-                                     commit_schema_definition = parsed_schema
-                                     print(f"DEBUG: Found schema update in version {version}")
-                        elif 'protocol' in action and action['protocol']:
-                             protocol_from_log = action['protocol']
-
-                    # Calculate removed bytes if metrics were missing
-                    if commit_summary['removed_bytes'] == 0 and removed_file_sizes_by_commit.get(version, 0) > 0:
-                         # Only use calculated size if metric wasn't present in commitInfo
-                         if 'numTargetBytesRemoved' not in op_metrics and 'numRemovedBytes' not in op_metrics:
-                              commit_summary['removed_bytes'] = removed_file_sizes_by_commit[version]
-
-                    # Calculate and store cumulative state
-                    current_total_files = len(active_files)
-                    current_total_bytes = sum(f['size'] for f in active_files.values() if f.get('size'))
-                    current_total_records = sum(int(f['stats']['numRecords']) for f in active_files.values() if f.get('stats') and f['stats'].get('numRecords') is not None) # Safer access
-
-                    commit_summary['total_files_at_version'] = current_total_files
-                    commit_summary['total_bytes_at_version'] = current_total_bytes
-                    commit_summary['total_records_at_version'] = current_total_records
-                    commit_summary['schema_definition'] = commit_schema_definition # Store None if no change this commit
-
-                    all_commit_info[version] = commit_summary
-                    processed_versions.add(version)
-
-                 except Exception as json_proc_err:
-                      print(f"ERROR: Failed to process commit file {commit_key} for version {version}: {json_proc_err}")
-                      traceback.print_exc()
-                      all_commit_info[version] = {'version': version, 'error': str(json_proc_err)}
-                      processed_versions.add(version) # Mark as processed even with error
-
-            print(f"INFO: Finished incremental processing. Propagating schemas...")
-
-            # --- Propagate Schema Definitions Forward ---
-            last_known_schema = loaded_schema_from_checkpoint
-            sorted_processed_versions = sorted([v for v in processed_versions if v in all_commit_info and 'error' not in all_commit_info[v]])
-
-            for v in sorted_processed_versions:
-                 # This loop iterates through versions we have info for, in ascending order
-                 current_commit = all_commit_info[v]
-
-                 # If this commit defined a schema, it becomes the new last_known_schema
-                 if 'schema_definition' in current_commit and current_commit['schema_definition']:
-                     last_known_schema = current_commit['schema_definition']
-                 # If this commit DID NOT define a schema, inherit from the previous version
-                 elif last_known_schema:
-                     current_commit['schema_definition'] = last_known_schema
-                 # If schema is still unknown
-                 else:
-                     # Check if it's the very first version processed and schema wasn't in checkpoint
-                     if v == min(sorted_processed_versions) and not last_known_schema:
-                          print(f"Warning: Schema definition missing for initial version {v}.")
-                     # Otherwise, it means propagation failed or metadata was missing earlier
-                     elif v > min(sorted_processed_versions):
-                          print(f"Warning: Inherited schema is missing for version {v}.")
-                     current_commit['schema_definition'] = None # Mark as unknown
-
-            # --- Find Definitive Metadata & Protocol (mostly for configuration) ---
-            definitive_metadata = metadata_from_log # Use the last one seen during processing
-            definitive_protocol = protocol_from_log
-
-            if not definitive_metadata:
-                 # Attempt recovery if latest processing failed but older metadata exists
-                 latest_successful_v = max(sorted_processed_versions) if sorted_processed_versions else -1
-                 if latest_successful_v > -1 and all_commit_info[latest_successful_v].get('schema_definition'):
-                     print("Warning: Final metadata action might be missing, relying on schema from last successful version.")
-                     # Cannot easily reconstruct definitive_metadata dict here, proceed cautiously
-                     pass
-                 else:
-                     return jsonify({"error": "Could not determine final table metadata."}), 500
-
-            if not definitive_protocol:
-                 definitive_protocol = {"minReaderVersion": 1, "minWriterVersion": 2}
-
-            # --- Assemble Format Configuration, Final Schema, Partition Spec ---
-            format_configuration = {**definitive_protocol, **(definitive_metadata.get("configuration", {}) if definitive_metadata else {})}
-
-            final_table_schema = all_commit_info.get(current_snapshot_id, {}).get('schema_definition')
-            if not final_table_schema:
-                 # Last resort: parse from definitive metadata if propagation failed
-                 if definitive_metadata and definitive_metadata.get("schemaString"):
-                      final_table_schema = _parse_delta_schema_string(definitive_metadata.get("schemaString"))
-                 if not final_table_schema:
-                      return jsonify({"error": "Failed to determine final table schema."}), 500
-
-            partition_cols = definitive_metadata.get("partitionColumns", []) if definitive_metadata else []
-            partition_spec_fields = []
-            schema_fields_map = {f['name']: f for f in final_table_schema.get('fields', [])}
-            for i, col_name in enumerate(partition_cols):
-                source_field = schema_fields_map.get(col_name)
-                if source_field: partition_spec_fields.append({ "name": col_name, "transform": "identity", "source-id": source_field.get('id', i+1000), "field-id": 1000 + i }) # Ensure unique field-id
-            partition_spec = {"spec-id": 0, "fields": partition_spec_fields}
-
-            # --- 4. Calculate FINAL State Metrics ---
-            final_commit_details = all_commit_info.get(current_snapshot_id, {})
-            total_data_files = final_commit_details.get('total_files_at_version', 0)
-            total_data_storage_bytes = final_commit_details.get('total_bytes_at_version', 0)
-            approx_live_records = final_commit_details.get('total_records_at_version', 0)
-            gross_records_in_data_files = approx_live_records # Estimate for Delta
-            total_delete_files = 0 # Delta doesn't track this way in log
-            total_delete_storage_bytes = 0
-            approx_deleted_records_in_manifests = 0
-            avg_live_records_per_data_file = (approx_live_records / total_data_files) if total_data_files > 0 else 0
-            avg_data_file_size_mb = (total_data_storage_bytes / (total_data_files or 1) / (1024*1024)) if total_data_files > 0 else 0
-            metrics_note = f"Live record count ({approx_live_records}) is estimated based on 'numRecords' in file stats. Delete file/record metrics common in Iceberg V2 are not tracked in Delta metadata."
-
-            # --- 5. Calculate Partition Stats ---
-            partition_stats = {}
-            for path, file_info in active_files.items():
-                part_values = file_info.get('partitionValues', {})
-                part_key_string = json.dumps(dict(sorted(part_values.items())), default=str) if part_values else "<unpartitioned>"
-                if part_key_string not in partition_stats: partition_stats[part_key_string] = { "partition_values": part_values, "partition_key_string": part_key_string, "num_data_files": 0, "size_bytes": 0, "gross_record_count": 0 }
-                partition_stats[part_key_string]["num_data_files"] += 1
-                partition_stats[part_key_string]["size_bytes"] += file_info.get('size', 0)
-                if file_info.get('stats') and file_info['stats'].get('numRecords') is not None:
-                    try: partition_stats[part_key_string]["gross_record_count"] += int(file_info['stats']['numRecords'])
-                    except (ValueError, TypeError): pass
-            partition_explorer_data = list(partition_stats.values())
-            for p_data in partition_explorer_data: p_data["size_human"] = format_bytes(p_data["size_bytes"])
-            partition_explorer_data.sort(key=lambda x: x.get("partition_key_string", ""))
-
-            # --- 6. Get Sample Data ---
-            sample_data = []
-            if active_files:
-                sample_file_path = next((p for p in active_files if p.lower().endswith('.parquet')), list(active_files.keys())[0] if active_files else None)
-                if sample_file_path:
-                    full_sample_s3_key = os.path.join(table_base_key, sample_file_path).replace("\\", "/") # Use join for robustness
-                    print(f"INFO: Attempting sample from: s3://{bucket_name}/{full_sample_s3_key}")
-                    try:
-                        if sample_file_path.lower().endswith('.parquet'):
-                            sample_data = read_parquet_sample(s3_client, bucket_name, full_sample_s3_key, temp_dir, num_rows=10)
-                        else: sample_data = [{"error": "Sampling only implemented for Parquet"}]
-                    except Exception as sample_err: sample_data = [{"error": "Failed to read sample data", "details": str(sample_err)}]
-                else: sample_data = [{"error": "No active Parquet files found for sampling"}]
-            else: sample_data = [{"error": "No active files found for sampling"}]
-
-            # --- 7. Assemble Final Result ---
-            print("\nINFO: Assembling final Delta result...")
-
-            current_snapshot_details = {
-                 "version": current_snapshot_id,
-                 "timestamp_ms": final_commit_details.get('timestamp'),
-                 "timestamp_iso": format_timestamp_ms(final_commit_details.get('timestamp')),
-                 "operation": final_commit_details.get('operation', 'N/A'),
-                 "operation_parameters": final_commit_details.get('operationParameters', {}),
-                 "num_files_total_snapshot": total_data_files,
-                 "total_data_files_snapshot": total_data_files,
-                 "total_delete_files_snapshot": total_delete_files,
-                 "total_data_storage_bytes_snapshot": total_data_storage_bytes,
-                 "total_records_snapshot": approx_live_records,
-                 "num_added_files_commit": final_commit_details.get('num_added_files'),
-                 "num_removed_files_commit": final_commit_details.get('num_removed_files'),
-                 "commit_added_bytes": final_commit_details.get('added_bytes'),
-                 "commit_removed_bytes": final_commit_details.get('removed_bytes'),
-                 "commit_metrics_raw": final_commit_details.get('metrics', {}),
-                 "error": final_commit_details.get('error')
-             }
-
-            # Assemble Version History
-            snapshots_overview_with_schema = []
-            known_versions_sorted = sorted([v for v in processed_versions if v in all_commit_info and 'error' not in all_commit_info[v]], reverse=True)
-            history_limit = 20
-            versions_in_history = known_versions_sorted[:min(len(known_versions_sorted), history_limit)]
-            current_snapshot_summary_for_history = None
-
-            for v in versions_in_history:
-                commit_details = all_commit_info.get(v)
-                if not commit_details: continue
-
-                summary = {
-                     "operation": commit_details.get('operation', 'Unknown'),
-                     "added-data-files": str(commit_details.get('num_added_files', 'N/A')),
-                     "removed-data-files": str(commit_details.get('num_removed_files', 'N/A')),
-                     "added-files-size": str(commit_details.get('added_bytes', 'N/A')),
-                     "removed-files-size": str(commit_details.get('removed_bytes', 'N/A')),
-                     "operation-parameters": commit_details.get('operationParameters', {}),
-                     "total-data-files": str(commit_details.get('total_files_at_version', 'N/A')),
-                     "total-files-size": str(commit_details.get('total_bytes_at_version', 'N/A')),
-                     "total-records": str(commit_details.get('total_records_at_version', 'N/A')),
-                     "total-delete-files": "0",
-                 }
-
-                snapshot_entry = {
-                    "snapshot-id": v,
-                    "timestamp-ms": commit_details.get('timestamp'),
-                    "summary": summary,
-                    "schema_definition": commit_details.get('schema_definition') # Embed propagated schema
-                }
-                snapshots_overview_with_schema.append(snapshot_entry)
-
-                if v == current_snapshot_id:
-                    current_snapshot_summary_for_history = snapshot_entry
-
-            # Final Result Structure
-            result = {
-                "table_type": "Delta",
-                "table_uuid": definitive_metadata.get("id") if definitive_metadata else None,
-                "location": s3_url if s3_url else f"s3://{bucket_name}/{table_base_key}",
-                "format_configuration": format_configuration,
-                "format_version": definitive_protocol.get('minReaderVersion', 1),
-                "delta_log_files": delta_log_files_info,
-                "current_snapshot_id": current_snapshot_id,
-                "current_snapshot_details": current_snapshot_details,
-                "table_schema": final_table_schema,
-                "table_properties": definitive_metadata.get("configuration", {}) if definitive_metadata else {},
-                "partition_spec": partition_spec,
-                "sort_order": {"order-id": 0, "fields": []},
-                "version_history": {
-                    "total_snapshots": len(known_versions_sorted),
-                    "current_snapshot_summary": current_snapshot_summary_for_history,
-                    "snapshots_overview": snapshots_overview_with_schema
-                },
-                "key_metrics": {
-                     "total_data_files": total_data_files,
-                     "total_delete_files": total_delete_files,
-                     "total_data_storage_bytes": total_data_storage_bytes,
-                     "total_data_storage_human": format_bytes(total_data_storage_bytes),
-                     "total_delete_storage_bytes": total_delete_storage_bytes,
-                     "total_delete_storage_human": format_bytes(total_delete_storage_bytes),
-                     "gross_records_in_data_files": gross_records_in_data_files,
-                     "approx_deleted_records_in_manifests": approx_deleted_records_in_manifests,
-                     "approx_live_records": approx_live_records,
-                     "avg_live_records_per_data_file": round(avg_live_records_per_data_file, 2),
-                     "avg_data_file_size_mb": round(avg_data_file_size_mb, 4),
-                     "metrics_note": metrics_note,
-                 },
-                "partition_explorer": partition_explorer_data,
-                "sample_data": sample_data,
-            }
-            add_s3_usage_log(g.user.id, s3_url)
-            result_serializable = json.loads(json.dumps(convert_bytes(result), default=str))
-            end_time = time.time()
-            print(f"--- Delta Request Completed in {end_time - start_time:.2f} seconds ---")
-            return jsonify(result_serializable), 200
-
-    # --- Exception Handling ---
-    except NoCredentialsError: # Corrected exception type
-        return jsonify({"error": "AWS credentials not found or invalid."}), 401
-    except (s3_client.exceptions.NoSuchBucket if s3_client else Exception) as e:
-        return jsonify({"error": f"S3 bucket not found or access denied: {bucket_name}"}), 404
-    except (s3_client.exceptions.ClientError if s3_client else Exception) as e:
-        error_code = e.response.get('Error', {}).get('Code', 'Unknown') if hasattr(e, 'response') else 'Unknown'
-        print(f"ERROR: AWS ClientError in Delta endpoint: {error_code} - {e}")
-        traceback.print_exc()
-        return jsonify({"error": f"AWS ClientError ({error_code}): Check logs for details. Message: {str(e)}"}), 500
-    except FileNotFoundError as e:
-        print(f"ERROR: FileNotFoundError in Delta endpoint: {e}")
-        # Add specific check for log dir missing
-        if "_delta_log" in str(e) or (delta_log_prefix and delta_log_prefix in str(e)):
-             return jsonify({"error": f"Delta log not found or inaccessible for table: {s3_url}"}), 404
-        return jsonify({"error": f"Required file or resource not found: {e}"}), 404
-    except ValueError as e:
-        print(f"ERROR: ValueError in Delta endpoint: {e}")
-        return jsonify({"error": f"Input value or data processing error: {str(e)}"}), 400
-    except Exception as e:
-        print(f"ERROR: An unexpected error occurred in Delta endpoint: {e}")
-        traceback.print_exc()
-        return jsonify({"error": f"An unexpected error occurred: {str(e)}"}), 500
-
-# --- NEW Schema Comparison Endpoint ---
-
-@app.route('/compare_schema/Iceberg', methods=['GET'])
-@login_required
-def compare_iceberg_schema_endpoint():
-    s3_url = request.args.get('s3_url')
-    seq1_str = request.args.get('seq1') # Use 'seq1' for sequence number
-    seq2_str = request.args.get('seq2') # Use 'seq2' for sequence number
-
-    if not s3_url: 
-        return jsonify({"error": "s3_url parameter is missing"}), 400
-    if not seq1_str: 
-        return jsonify({"error": "seq1 (sequence number) parameter is missing"}), 400
-    if not seq2_str: 
-        return jsonify({"error": "seq2 (sequence number) parameter is missing"}), 400
-
-    start_time = time.time()
-    print(f"\n--- Processing Iceberg Schema Comparison Request for {s3_url} (seq {seq1_str} vs seq {seq2_str}) ---")
-
-    bucket_name = None
-    table_base_key = None
-    s3_client = None
-    temp_dir_obj = None
-
-    try:
-        seq1 = int(seq1_str)
-        seq2 = int(seq2_str)
-    except ValueError:
-        return jsonify({"error": "seq1 and seq2 must be integers."}), 400
-
-    try:
-        bucket_name, table_base_key = extract_bucket_and_key(request.args.get('s3_url')) # Example
-        if not table_base_key.endswith('/'): 
-            table_base_key += '/'
-
-        temp_dir_obj = tempfile.TemporaryDirectory(prefix="iceberg_schema_comp_")
-        temp_dir = temp_dir_obj.name
-
-        # --- Use temporary s3_client for helpers ---
-        schema1 = get_iceberg_schema_for_version(s3_client, bucket_name, table_base_key, seq1, temp_dir)
-        schema2 = get_iceberg_schema_for_version(s3_client, bucket_name, table_base_key, seq2, temp_dir)
-        schema_diff = compare_schemas(schema1, schema2, f"seq {seq1}", f"seq {seq2}")
-
-        # --- Assemble Result ---
-        result = {
-            "table_type": "Iceberg",
-            "location": s3_url,
-            "version1": {
-                "identifier_type": "sequence_number",
-                "identifier": seq1,
-                "schema": schema1
-            },
-            "version2": {
-                "identifier_type": "sequence_number",
-                "identifier": seq2,
-                "schema": schema2
-            },
-            "schema_comparison": schema_diff
-        }
-
-        result_serializable = json.loads(json.dumps(convert_bytes(result), default=str))
-        end_time = time.time()
-        print(f"--- Iceberg Schema Comparison Request Completed in {end_time - start_time:.2f} seconds ---")
-        return jsonify(result_serializable), 200
-
-    # --- Exception Handling (Similar to previous) ---
-    except NoCredentialsError: # <--- CHANGE THIS LINE
-        return jsonify({"error": "AWS credentials not found or invalid."}), 401
-    except (s3_client.exceptions.NoSuchBucket if s3_client else Exception) as e:
-        return jsonify({"error": f"S3 bucket not found or access denied: {bucket_name}"}), 404
-    except (s3_client.exceptions.ClientError if s3_client else Exception) as e:
-        error_code = e.response.get('Error', {}).get('Code', 'Unknown') if hasattr(e, 'response') else 'Unknown'
-        print(f"ERROR: AWS ClientError: {error_code} - {e}")
-        traceback.print_exc()
-        return jsonify({"error": f"AWS ClientError ({error_code}): Check logs for details. Message: {str(e)}"}), 500
-    except FileNotFoundError as e:
-        print(f"ERROR: FileNotFoundError: {e}")
-        return jsonify({"error": f"Required file or directory not found: {e}"}), 404
-    except ValueError as e: # Catch specific value errors from helpers
-        print(f"ERROR: ValueError: {e}")
-        return jsonify({"error": f"Input or data processing error: {str(e)}"}), 400
-    except Exception as e:
-        print(f"ERROR: An unexpected error occurred: {e}")
-        traceback.print_exc()
-        return jsonify({"error": f"An unexpected error occurred: {str(e)}"}), 500
-    finally:
-        if temp_dir_obj:
-            try:
-                temp_dir_obj.cleanup()
-                print(f"DEBUG: Cleaned up temporary directory: {temp_dir_obj.name}")
-            except Exception as cleanup_err:
-                print(f"ERROR: Failed to cleanup temporary directory {temp_dir_obj.name}: {cleanup_err}")
-
-
-# --- NEW Delta Schema Comparison Endpoint ---
-
-@app.route('/compare_schema/Delta', methods=['GET'])
-@login_required
-def compare_delta_schema_endpoint():
-    s3_url = request.args.get('s3_url')
-    v1_str = request.args.get('v1') # Use 'v1' for version ID
-    v2_str = request.args.get('v2') # Use 'v2' for version ID
-
-    if not s3_url: 
-        return jsonify({"error": "s3_url parameter is missing"}), 400
-    if not v1_str: 
-        return jsonify({"error": "v1 (version ID) parameter is missing"}), 400
-    if not v2_str: 
-        return jsonify({"error": "v2 (version ID) parameter is missing"}), 400
-
-    start_time = time.time()
-    print(f"\n--- Processing Delta Schema Comparison Request for {s3_url} (v{v1_str} vs v{v2_str}) ---")
-
-    bucket_name = None
-    table_base_key = None
-    s3_client = None
-    temp_dir_obj = None
-
-    user_role_arn = g.user.aws_role_arn
-    if not user_role_arn: return jsonify({"error": "AWS Role ARN not configured."}), 400
-    s3_client = get_s3_client_for_user(user_role_arn)
-    if not s3_client: 
-        return jsonify({"error": "Failed to assume AWS Role."}), 403
-
-    try:
-        v1 = int(request.args.get('v1'))
-        v2 = int(request.args.get('v2')) # Example
-        bucket_name, table_base_key = extract_bucket_and_key(request.args.get('s3_url')) # Example
-        if not table_base_key.endswith('/'): 
-            table_base_key += '/'
-
-        temp_dir_obj = tempfile.TemporaryDirectory(prefix="delta_schema_comp_")
-        temp_dir = temp_dir_obj.name
-        print(f"DEBUG: Using temporary directory: {temp_dir}")
-
-        # --- Get Schemas ---
-        version1_label = f"version_id {v1}"
-        version2_label = f"version_id {v2}"
-        schema1 = get_delta_schema_for_version(s3_client, bucket_name, table_base_key, v1, temp_dir)
-        schema2 = get_delta_schema_for_version(s3_client, bucket_name, table_base_key, v2, temp_dir)
-
-        # --- Compare Schemas ---
-        schema_diff = compare_schemas(schema1, schema2, version1_label, version2_label)
-
-        # --- Assemble Result ---
-        result = {
-            "table_type": "Delta",
-            "location": s3_url,
-            "version1": {
-                "identifier_type": "version_id",
-                "identifier": v1,
-                "schema": schema1
-            },
-            "version2": {
-                "identifier_type": "version_id",
-                "identifier": v2,
-                "schema": schema2
-            },
-            "schema_comparison": schema_diff
-        }
-
-        result_serializable = json.loads(json.dumps(convert_bytes(result), default=str))
-        end_time = time.time()
-        print(f"--- Delta Schema Comparison Request Completed in {end_time - start_time:.2f} seconds ---")
-        return jsonify(result_serializable), 200
-
-    # --- Exception Handling (Similar to previous) ---
-    except boto3.exceptions.NoCredentialsError:
-        return jsonify({"error": "AWS credentials not found."}), 401
-    except (s3_client.exceptions.NoSuchBucket if s3_client else Exception) as e:
-        return jsonify({"error": f"S3 bucket not found or access denied: {bucket_name}"}), 404
-    except (s3_client.exceptions.ClientError if s3_client else Exception) as e:
-        error_code = e.response.get('Error', {}).get('Code', 'Unknown') if hasattr(e, 'response') else 'Unknown'
-        print(f"ERROR: AWS ClientError: {error_code} - {e}")
-        traceback.print_exc()
-        return jsonify({"error": f"AWS ClientError ({error_code}): Check logs for details. Message: {str(e)}"}), 500
-    except FileNotFoundError as e:
-        print(f"ERROR: FileNotFoundError: {e}")
-        # Check if it's the specific Delta log not found error
-        if "_delta_log" in str(e):
-             return jsonify({"error": f"Delta log not found or inaccessible for table: {s3_url}"}), 404
-        return jsonify({"error": f"Required file or directory not found: {e}"}), 404
-    except ValueError as e: # Catch specific value errors from helpers
-        print(f"ERROR: ValueError: {e}")
-        return jsonify({"error": f"Input or data processing error: {str(e)}"}), 400
-    except Exception as e:
-        print(f"ERROR: An unexpected error occurred: {e}")
-        traceback.print_exc()
-        return jsonify({"error": f"An unexpected error occurred: {str(e)}"}), 500
-    finally:
-        if temp_dir_obj:
-            try:
-                temp_dir_obj.cleanup()
-                print(f"DEBUG: Cleaned up temporary directory: {temp_dir_obj.name}")
-            except Exception as cleanup_err:
-                print(f"ERROR: Failed to cleanup temporary directory {temp_dir_obj.name}: {cleanup_err}")
-
-
-<<<<<<< HEAD
-=======
-# --- NEW Endpoint to List Tables ---
->>>>>>> 75501390
-@app.route('/list_tables', methods=['GET'])
-@login_required
-def list_tables():
-    s3_root_path = request.args.get('s3_root_path')
-    if not s3_root_path:
-        return jsonify({"error": "s3_root_path parameter is missing"}), 400
-
-    start_time = time.time()
-    print(f"\n--- Processing List Tables Request for User {g.user.id}, Path {s3_root_path} ---")
-
-    bucket_name = None
-    root_prefix = None
-    s3_client = None # Will hold the temporary client
-
-    # --- AssumeRole Integration START ---
-    user_role_arn = g.user.aws_role_arn
-    if not user_role_arn:
-         print(f"ERROR User {g.user.id}: AWS Role ARN not configured.")
-         return jsonify({"error": "AWS Role ARN not configured for this user."}), 400
-
-    s3_client = get_s3_client_for_user(user_role_arn)
-    if not s3_client:
-        print(f"ERROR User {g.user.id}: Failed to assume AWS Role {user_role_arn}.")
-        # Provide a more user-friendly message maybe
-        return jsonify({"error": "Failed to access AWS Role. Please verify configuration in your AWS account (Role ARN, Trust Policy) and ensure it's correctly saved here."}), 403 # Forbidden
-    # --- AssumeRole Integration END ---
-
-    try:
-        # Use the temporary s3_client obtained above
-        if not s3_root_path.endswith('/'): s3_root_path += '/'
-        parsed_url = urlparse(s3_root_path)
-        bucket_name = parsed_url.netloc
-        root_prefix = unquote(parsed_url.path).lstrip('/')
-
-        if not s3_root_path.startswith("s3://") or not bucket_name:
-             raise ValueError(f"Invalid S3 root path: {s3_root_path}")
-
-        discovered_tables = []
-        paginator = s3_client.get_paginator('list_objects_v2')
-        print(f"DEBUG User {g.user.id}: Listing common prefixes under s3://{bucket_name}/{root_prefix} using assumed role")
-
-        page_iterator = paginator.paginate(Bucket=bucket_name, Prefix=root_prefix, Delimiter='/')
-
-        processed_prefixes = set() # Handle potential pagination duplicates if any
-
-        for page in page_iterator:
-            if 'CommonPrefixes' in page:
-                for common_prefix_obj in page['CommonPrefixes']:
-                    prefix = common_prefix_obj.get('Prefix')
-                    if not prefix or prefix in processed_prefixes: continue
-                    processed_prefixes.add(prefix)
-
-                    table_path = f"s3://{bucket_name}/{prefix}"
-                    detected_type = "Unknown" # Default
-                    print(f"DEBUG User {g.user.id}: Checking prefix {prefix} for table type...")
-
-                    # Check for Delta (_delta_log) - Use temporary client
-                    try:
-                        delta_check = s3_client.list_objects_v2(Bucket=bucket_name, Prefix=f"{prefix}_delta_log/", MaxKeys=1)
-                        if 'Contents' in delta_check or delta_check.get('KeyCount', 0) > 0:
-                            detected_type = "Delta"
-                            print(f"DEBUG User {g.user.id}: Found Delta log for {prefix}")
-                            discovered_tables.append({"path": table_path, "type": detected_type})
-                            continue # Found type, move to next prefix
-                    except ClientError as e:
-                        if e.response['Error']['Code'] != 'AccessDenied': # Log if not just access denied
-                            print(f"Warning User {g.user.id}: S3 error checking Delta log for {prefix}: {e}")
-                        else: 
-                            print(f"DEBUG User {g.user.id}: Access denied checking Delta log for {prefix} (expected if no log)")
-                    except Exception as e: 
-                        print(f"Warning User {g.user.id}: Unexpected error checking Delta log for {prefix}: {e}")
-
-                    # Check for Iceberg (metadata/*.metadata.json) - Use temporary client
-                    try:
-                        iceberg_check = s3_client.list_objects_v2(Bucket=bucket_name, Prefix=f"{prefix}metadata/", MaxKeys=10)
-                        if any(item.get('Key', '').endswith('.metadata.json') for item in iceberg_check.get('Contents', [])):
-                             detected_type = "Iceberg"
-                             print(f"DEBUG User {g.user.id}: Found Iceberg metadata for {prefix}")
-                             discovered_tables.append({"path": table_path, "type": detected_type})
-                             continue
-                    except ClientError as e:
-                        if e.response['Error']['Code'] != 'AccessDenied':
-                            print(f"Warning User {g.user.id}: S3 error checking Iceberg metadata for {prefix}: {e}")
-                        else: 
-                            print(f"DEBUG User {g.user.id}: Access denied checking Iceberg metadata for {prefix}")
-                    except Exception as e: 
-                        print(f"Warning User {g.user.id}: Unexpected error checking Iceberg metadata for {prefix}: {e}")
-
-                    # Check for Hudi (.hoodie) - Use temporary client
-                    try:
-                        hudi_check = s3_client.list_objects_v2(Bucket=bucket_name, Prefix=f"{prefix}.hoodie/", MaxKeys=1)
-                        if 'Contents' in hudi_check or hudi_check.get('KeyCount', 0) > 0:
-                            detected_type = "Hudi"
-                            print(f"DEBUG User {g.user.id}: Found Hudi metadata for {prefix}")
-                            discovered_tables.append({"path": table_path, "type": detected_type})
-                            continue
-                    except ClientError as e:
-                        if e.response['Error']['Code'] != 'AccessDenied':
-                            print(f"Warning User {g.user.id}: S3 error checking Hudi metadata for {prefix}: {e}")
-                        else: 
-                            print(f"DEBUG User {g.user.id}: Access denied checking Hudi metadata for {prefix}")
-                    except Exception as e: 
-                        print(f"Warning User {g.user.id}: Unexpected error checking Hudi metadata for {prefix}: {e}")
-
-                    # Optionally add Unknown types if needed
-                    # if detected_type == "Unknown":
-                    #     print(f"DEBUG User {g.user.id}: No specific table type found for {prefix}, listing as Unknown.")
-                    #     discovered_tables.append({"path": table_path, "type": detected_type})
-
-
-        end_time = time.time()
-        print(f"INFO User {g.user.id}: Found {len(discovered_tables)} potential tables in {end_time - start_time:.2f} seconds.")
-        return jsonify(discovered_tables)
-
-    # --- Exception Handling (uses temporary s3_client context) ---
-    except NoCredentialsError: # Should not happen if STS AssumeRole worked
-        print(f"ERROR User {g.user.id}: Boto3 NoCredentialsError after successful AssumeRole? Investigate.")
-        return jsonify({"error": "AWS credentials issue occurred after assuming role."}), 500
-    except (s3_client.exceptions.NoSuchBucket if s3_client else Exception) as e:
-         print(f"ERROR User {g.user.id}: S3 Bucket not found or access denied via assumed role: {bucket_name}. Error: {e}")
-         return jsonify({"error": f"S3 bucket '{bucket_name}' not found or access denied via assumed role."}), 404
-    except (s3_client.exceptions.ClientError if s3_client else Exception) as e:
-        error_code = e.response.get('Error', {}).get('Code', 'Unknown')
-        print(f"ERROR User {g.user.id}: AWS ClientError listing tables via assumed role: {error_code} - {e}")
-        if error_code == 'AccessDenied':
-            return jsonify({"error": f"Access Denied via assumed role when listing path: {s3_root_path}. Check Role permissions."}), 403
-        return jsonify({"error": f"AWS ClientError ({error_code}) listing tables via assumed role. Check Role permissions or path."}), 500
-    except ValueError as e: # Catch invalid S3 path format
-         print(f"ERROR User {g.user.id}: ValueError listing tables: {e}")
-         return jsonify({"error": f"Invalid input path: {str(e)}"}), 400
-    except Exception as e:
-         print(f"ERROR User {g.user.id}: An unexpected error occurred while listing tables: {e}")
-         traceback.print_exc()
-         return jsonify({"error": f"An unexpected server error occurred: {str(e)}"}), 500
-
-@app.route('/recent_usage', methods=['GET'])
-@login_required
-def recent_usage():
-    """Returns the recent S3 paths accessed by the logged-in user."""
-    print(f"--- Fetching recent usage for User {g.user.id} ---")
-    try:
-        # <<< This query already sorts by timestamp descending (most recent first) >>>
-        usages = S3Usage.query.filter_by(user_id=g.user.id)\
-                              .order_by(S3Usage.timestamp.desc())\
-                              .limit(20).all() # Limit to last 20
-
-        usage_list = []
-        for usage in usages:
-            decrypted_path = decrypt_data(usage.s3_bucket_link_encrypted)
-            usage_list.append({
-                "path": decrypted_path if decrypted_path else "[Decryption Failed]",
-                "timestamp": usage.timestamp.isoformat() + 'Z' # ISO 8601 UTC format
-            })
-        return jsonify(usage_list)
-
-<<<<<<< HEAD
-    except Exception as e:
-        print(f"ERROR User {g.user.id}: Failed to retrieve usage history: {e}")
-        traceback.print_exc()
-        return jsonify({"error": "Failed to retrieve usage history"}), 500
-
-@app.route('/ping', methods=['GET'])
-def root():
-     # Public endpoint, no login required
-     return jsonify(status="API is running", timestamp=datetime.datetime.utcnow().isoformat() + 'Z')
-=======
-@app.route("/generate-summary", methods=["POST"])
-def generate():
-    data = request.get_json()
-    comparison_details_str = data.get("comparison", "") # Expecting a formatted string
-    v1_label = data.get("v1_label", "Older Version") # Optional: Get version labels for context
-    v2_label = data.get("v2_label", "Newer Version") # Optional
-
-    if not comparison_details_str:
-        return jsonify({"error": "Missing 'comparison' field in request body."}), 400
-
-    # Refined prompt for summarizing statistical changes
-    prompt = (
-    f"Summarize the key statistical changes between two table snapshots: '{v1_label}' and '{v2_label}', based on the details below.\n\n"
-    "Focus on significant increases or decreases in records, files, size, and deletes mentioned in the details. "
-    "Keep the summary concise (1 sentence, maximum 2). "
-    "The final output must be *only* the HTML paragraph itself, starting with `<p>` and ending with `</p>`. "
-    "Use `<strong></strong>` tags for the keywords.\n\n"
-    "Change Details:\n"
-    f"{comparison_details_str}"
-    )
-
-    try:
-        # Assuming get_gemini_response handles the API call to Gemini
-        summary = get_gemini_response(prompt)
-        return jsonify({"summary": summary}) # Return summary under 'summary' key
-    except Exception as e:
-        print(f"Error generating summary: {e}") # Log the error server-side
-        traceback.print_exc() # Print full traceback for debugging
-        return jsonify({"error": f"Failed to generate summary: {str(e)}"}), 500
-    
-
-@app.route('/', methods=['GET'])
-def hello():
-    return """
-    Hello! Available endpoints:
-     - /Iceberg?s3_url=&lt;s3://your-bucket/path/to/iceberg-table/&gt;
-     - /Delta?s3_url=&lt;s3://your-bucket/path/to/delta-table/&gt;
-    """
->>>>>>> 75501390
-
-if __name__ == '__main__':
-    with app.app_context():
-        print("Initializing database...")
-        try:
-            db.create_all() # Create tables based on models if they don't exist
-            print("Database tables checked/created.")
-        except Exception as e:
-            print(f"ERROR: Could not connect to or initialize database '{app.config['SQLALCHEMY_DATABASE_URI']}': {e}")
-            print("Please ensure the database exists and connection details are correct in DATABASE_URL.")
-            # Consider exiting if DB is essential: import sys; sys.exit(1)
-
-    print("\n--- Configuration Checks ---")
-    if not app.config['SECRET_KEY'] or len(app.config['SECRET_KEY']) < 16 :
-       print("WARNING: Flask SECRET_KEY is missing, short, or insecure. Set FLASK_SECRET_KEY env var.")
-    if not os.getenv("ENCRYPTION_KEY"):
-        print("WARNING: ENCRYPTION_KEY is not set. S3 URL encryption will fail.")
-    if not os.getenv("AWS_ACCESS_KEY_ID") or not os.getenv("AWS_SECRET_ACCESS_KEY"):
-         print("CRITICAL WARNING: AWS_ACCESS_KEY_ID or AWS_SECRET_ACCESS_KEY env vars not found.")
-         print("                 STS AssumeRole calls WILL likely fail. Configure these in Render Env.")
-    else:
-         print("INFO: AWS Credentials found in environment (used for STS).")
-    if not os.getenv("AWS_REGION"):
-         print(f"WARNING: AWS_REGION env var not found. Defaulting to '{AWS_REGION}'.")
-    else:
-         print(f"INFO: AWS Region set to '{AWS_REGION}'.")
-    print("--------------------------\n")
-
-    print("Starting Flask server...")
+from flask import Flask, request, jsonify, session, g
+import boto3
+from botocore.exceptions import ClientError, NoCredentialsError # Added ClientError
+import os
+import json
+import tempfile
+import traceback
+import datetime
+import uuid # Added for unique session names
+from dotenv import load_dotenv
+from fastavro import reader as avro_reader
+import pyarrow.parquet as pq
+from urllib.parse import urlparse, unquote
+from flask_cors import CORS
+import re
+import time
+from botocore.exceptions import NoCredentialsError
+import google.generativeai as genai
+from flask_sqlalchemy import SQLAlchemy
+import bcrypt
+import functools
+from cryptography.fernet import Fernet, InvalidToken
+load_dotenv()
+API_KEY = os.getenv("GEMINI_API_KEY")
+# Configure Gemini API
+genai.configure(api_key=API_KEY)
+app = Flask(__name__)
+
+CORS(app)
+
+# --- Flask Configuration ---
+app.config['SECRET_KEY'] = os.getenv("FLASK_SECRET_KEY")
+app.config['SQLALCHEMY_DATABASE_URI'] = os.getenv("DATABASE_URL")
+app.config['SQLALCHEMY_TRACK_MODIFICATIONS'] = False
+# Optional: Configure session cookie parameters for security
+app.config['SESSION_COOKIE_SECURE'] = True  # Send cookie only over HTTPS (Requires HTTPS setup)
+app.config['SESSION_COOKIE_HTTPONLY'] = True # Prevent JS access to cookie
+app.config['SESSION_COOKIE_SAMESITE'] = 'Lax' # Basic CSRF protection ('Strict' is better but can break cross-origin links)
+
+if not app.config['SECRET_KEY']:
+    raise ValueError("No FLASK_SECRET_KEY set for Flask application")
+if not app.config['SQLALCHEMY_DATABASE_URI']:
+    raise ValueError("No DATABASE_URL set for Flask application")
+
+# --- Encryption Setup ---
+ENCRYPTION_KEY_STR = os.getenv("ENCRYPTION_KEY")
+if not ENCRYPTION_KEY_STR:
+    raise ValueError("No ENCRYPTION_KEY set for URL encryption")
+try:
+    fernet = Fernet(ENCRYPTION_KEY_STR.encode()) # Create Fernet instance
+except Exception as e:
+    raise ValueError(f"Invalid ENCRYPTION_KEY format: {e}")
+
+# --- Initialize SQLAlchemy ---
+db = SQLAlchemy(app)
+
+# --- Configuration ---
+
+AWS_REGION = os.getenv("AWS_REGION", "ap-south-1") # Set default region (e.g., Mumbai)
+
+# --- Database Models ---
+class User(db.Model):
+    id = db.Column(db.Integer, primary_key=True)
+    username = db.Column(db.String(80), unique=True, nullable=False)
+    email = db.Column(db.String(120), unique=True, nullable=False)
+    password_hash = db.Column(db.String(128), nullable=False)
+    aws_role_arn = db.Column(db.String(255), nullable=True)
+    usages = db.relationship('S3Usage', backref='user', lazy=True)
+
+    def set_password(self, password):
+        self.password_hash = bcrypt.hashpw(
+            password.encode('utf-8'), bcrypt.gensalt()
+        ).decode('utf-8')
+
+    def check_password(self, password):
+        if not self.password_hash: return False # Handle case where hash might be null
+        try:
+            return bcrypt.checkpw(
+                password.encode('utf-8'), self.password_hash.encode('utf-8')
+            )
+        except ValueError: # Handle potential errors if hash is malformed
+             return False
+
+class S3Usage(db.Model):
+    id = db.Column(db.Integer, primary_key=True)
+    user_id = db.Column(db.Integer, db.ForeignKey('user.id'), nullable=False)
+    # Store encrypted URL - might need more space than default String
+    s3_bucket_link_encrypted = db.Column(db.Text, nullable=False)
+    timestamp = db.Column(db.DateTime, nullable=False, default=datetime.datetime.utcnow)
+
+# --- Encryption Helper Functions ---
+def encrypt_data(data_string):
+    """Encrypts a string using the global Fernet key."""
+    if not isinstance(data_string, str):
+        raise TypeError("Input must be a string")
+    return fernet.encrypt(data_string.encode()).decode() # Encrypt and return as string
+
+def decrypt_data(encrypted_string):
+    """Decrypts a string using the global Fernet key. Returns None on failure."""
+    if not isinstance(encrypted_string, str):
+        # If data in DB isn't string, handle appropriately
+        print(f"Warning: Attempting to decrypt non-string data: {type(encrypted_string)}")
+        return None
+    try:
+        return fernet.decrypt(encrypted_string.encode()).decode()
+    except InvalidToken:
+        print("ERROR: Failed to decrypt data - Invalid Token (key mismatch or corrupted data?)")
+        return None # Or raise an error, or return a specific marker
+    except Exception as e:
+        print(f"ERROR: Decryption failed: {e}")
+        return None
+
+# --- Authentication Middleware/Hooks ---
+@app.before_request
+def load_logged_in_user():
+    """If user_id is stored in the session, load the user object from DB into g.user."""
+    user_id = session.get('user_id')
+    g.user = User.query.get(user_id) if user_id else None
+
+def login_required(func):
+    """Decorator that returns 401 JSON error if user is not logged in."""
+    @functools.wraps(func)
+    def wrapper(*args, **kwargs):
+        if g.user is None:
+            return jsonify(error="Authentication required. Please log in."), 401
+        return func(*args, **kwargs)
+    return wrapper
+
+# --- Authentication Routes (JSON API) ---
+
+@app.route('/register', methods=['POST'])
+def register():
+    if g.user: # User is already logged in
+        return jsonify(error="Already logged in"), 400
+
+    data = request.get_json()
+    if not data:
+        return jsonify(error="Invalid JSON payload"), 400
+
+    username = data.get('username')
+    email = data.get('email')
+    password = data.get('password')
+    # --- Get optional aws_role_arn ---
+    aws_role_arn = data.get('aws_role_arn', None) # Default to None if not provided
+
+    if not username or not email or not password:
+        return jsonify(error="Username, email, and password are required"), 400
+
+    # --- Validate optional aws_role_arn format ---
+    validated_arn = None
+    if aws_role_arn and aws_role_arn.strip(): # Check if provided and not just whitespace
+        validated_arn = aws_role_arn.strip()
+        # Basic ARN format validation (adjust regex as needed for stricter validation)
+        # Checks for: arn:aws:iam::<12 digits>:role/<role name path>
+        arn_pattern = r"^arn:aws:iam::\d{12}:role\/[\w+=,.@\/-]+$"
+        if not re.match(arn_pattern, validated_arn):
+            print(f"DEBUG: Invalid ARN format provided during registration: {validated_arn}")
+            return jsonify(error="Invalid AWS Role ARN format provided."), 400
+    # --- End ARN Validation ---
+
+    # Check if user already exists (by username or email)
+    if User.query.filter((User.username == username) | (User.email == email)).first():
+        return jsonify(error=f'User with username "{username}" or email "{email}" already exists.'), 409 # 409 Conflict
+
+    try:
+        # --- Create user, including the validated ARN (which might be None) ---
+        new_user = User(
+            username=username,
+            email=email,
+            aws_role_arn=validated_arn # Pass the validated ARN or None
+        )
+        new_user.set_password(password) # Set password hash
+        # ----------------------------------------------------------------------
+
+        db.session.add(new_user)
+        db.session.commit()
+        print(f"DEBUG: User registered successfully: {username}, ARN provided: {'Yes' if validated_arn else 'No'}")
+
+        # Return limited user info upon successful registration
+        user_info = {
+            'id': new_user.id,
+            'username': new_user.username,
+            'email': new_user.email
+        }
+        # Include ARN in response only if it was set
+        if new_user.aws_role_arn:
+            user_info['aws_role_arn'] = new_user.aws_role_arn
+
+        return jsonify(
+            message="Registration successful",
+            user=user_info
+        ), 201 # 201 Created
+
+    except Exception as e:
+        db.session.rollback()
+        print(f"ERROR: Database error during registration: {e}")
+        traceback.print_exc()
+        return jsonify(error="Registration failed due to a server error."), 500
+
+@app.route('/login', methods=['POST'])
+def login():
+    if g.user:
+        return jsonify(error="Already logged in"), 400
+
+    data = request.get_json()
+    if not data:
+        return jsonify(error="Invalid JSON payload"), 400
+
+    username_or_email = data.get('username_or_email')
+    password = data.get('password')
+
+    if not username_or_email or not password:
+         return jsonify(error="Username/email and password are required"), 400
+
+    # Find user
+    user = User.query.filter((User.username == username_or_email) | (User.email == username_or_email)).first()
+
+    if user and user.check_password(password):
+        # Password matches - Log user in
+        session.clear()
+        session['user_id'] = user.id
+        g.user = user # Update g for this request
+        print(f"DEBUG: User logged in successfully: {user.username}")
+        # Return user info (excluding password hash)
+        return jsonify(
+            message="Login successful",
+            user={'id': user.id, 'username': user.username, 'email': user.email}
+        )
+    else:
+        # Invalid credentials
+        print(f"DEBUG: Failed login attempt for: {username_or_email}")
+        return jsonify(error="Invalid username/email or password"), 401 # 401 Unauthorized
+
+@app.route('/logout', methods=['POST'])
+@login_required # Must be logged in to log out
+def logout():
+    user_id = g.user.id # Log who is logging out before clearing
+    session.clear()
+    g.user = None
+    print(f"DEBUG: User {user_id} logged out.")
+    return jsonify(message="Logout successful")
+
+@app.route('/me', methods=['GET'])
+@login_required # Get current user info
+def get_current_user():
+    """Returns information about the currently logged-in user."""
+    return jsonify(
+        user={'id': g.user.id, 'username': g.user.username, 'email': g.user.email}
+    )
+
+def get_s3_client_for_user(user_role_arn):
+    """
+    Assumes the user's specified role and returns a temporary S3 client.
+    Uses the application's default credentials (from Render env vars) to call STS.
+    Returns None on failure.
+    """
+    if not user_role_arn:
+        print(f"ERROR User {g.user.id}: Cannot assume role, Role ARN is missing.")
+        return None
+
+    try:
+        # 1. Create STS client using the application's credentials (from Render env vars)
+        # Boto3 automatically finds credentials from env vars: AWS_ACCESS_KEY_ID, AWS_SECRET_ACCESS_KEY
+        sts_client = boto3.client('sts', region_name=AWS_REGION) # Use default region from config
+
+        session_name = f"LakeInsightSession-{g.user.id}-{uuid.uuid4()}"
+        print(f"DEBUG User {g.user.id}: Attempting to assume role: {user_role_arn} with session: {session_name}")
+
+        # 2. Assume the role in the user's account
+        assumed_role_object = sts_client.assume_role(
+            RoleArn=user_role_arn,
+            RoleSessionName=session_name
+            # Add ExternalId=user_external_id here if you implement external IDs
+        )
+
+        # 3. Extract temporary credentials
+        temp_credentials = assumed_role_object['Credentials']
+        print(f"DEBUG User {g.user.id}: Successfully assumed role {user_role_arn}. Credentials expire at {temp_credentials['Expiration']}")
+
+        # 4. Create S3 client using the temporary credentials
+        s3_temp_client = boto3.client(
+            's3',
+            aws_access_key_id=temp_credentials['AccessKeyId'],
+            aws_secret_access_key=temp_credentials['SecretAccessKey'],
+            aws_session_token=temp_credentials['SessionToken'],
+            # Use the default region, or specify user bucket region if needed/known
+            # region_name=AWS_REGION
+            # For S3, region often doesn't matter for basic operations unless using regional features like acceleration
+        )
+        return s3_temp_client
+
+    except ClientError as error:
+        error_code = error.response.get('Error', {}).get('Code')
+        print(f"ERROR User {g.user.id}: Could not assume role {user_role_arn}. Code: {error_code}. Message: {error}")
+        if error_code == 'AccessDenied':
+             print("-> Access Denied: Check Role ARN validity, Trust Policy in customer's account (Principal must be app's IAM User ARN), and External ID (if used).")
+        # Add more specific error handling if needed
+        return None
+    except Exception as e:
+         print(f"ERROR User {g.user.id}: Unexpected error assuming role {user_role_arn}. Error: {e}")
+         traceback.print_exc()
+         return None
+
+# --- Helper to Add Encrypted S3 Usage Record ---
+def add_s3_usage_log(user_id, s3_link):
+    """
+    Encrypts the S3 link and adds a record to the S3Usage table.
+    If a record for the same user and S3 link already exists,
+    it updates the timestamp to the current time instead of inserting a duplicate.
+    """
+    if not user_id or not s3_link:
+        print("Warning: Cannot log S3 usage - missing user_id or s3_link.")
+        return
+    try:
+        # Encrypt the link first, as this is what's stored and queried
+        encrypted_link = encrypt_data(s3_link)
+
+        # Check if an entry already exists for this user and encrypted link
+        existing_usage = S3Usage.query.filter_by(
+            user_id=user_id,
+            s3_bucket_link_encrypted=encrypted_link
+        ).first() # Use first() to get one or None
+
+        if existing_usage:
+            # --- UPDATE Existing Record ---
+            print(f"DEBUG: Updating timestamp for existing S3 usage record for user {user_id}, link starts with: {s3_link[:50]}...")
+            existing_usage.timestamp = datetime.datetime.utcnow() # Update timestamp
+            db.session.commit() # Commit the change
+            print(f"DEBUG: Timestamp updated successfully.")
+        else:
+            # --- INSERT New Record ---
+            print(f"DEBUG: Logging new encrypted S3 usage for user {user_id}, link starts with: {s3_link[:50]}...")
+            usage = S3Usage(user_id=user_id, s3_bucket_link_encrypted=encrypted_link)
+            # timestamp defaults to datetime.datetime.utcnow on creation
+            db.session.add(usage)
+            db.session.commit() # Commit the new record
+            print(f"DEBUG: New S3 usage logged successfully.")
+
+    except Exception as e:
+        db.session.rollback() # Rollback in case of any error during query or commit
+        print(f"ERROR: Failed to log or update S3 usage for user {user_id}, link {s3_link}: {e}")
+        traceback.print_exc()
+
+# --- Helper Functions ---
+def get_gemini_response(prompt):
+    model = genai.GenerativeModel("gemini-2.0-flash-lite")  # Use "gemini-pro" for text-based tasks
+    response = model.generate_content(prompt)
+    return response.text
+
+def format_bytes(size_bytes):
+    """Converts bytes to a human-readable string (KB, MB, GB)."""
+    if size_bytes is None:
+        return "N/A"
+    try:
+        size_bytes = int(size_bytes)
+        if size_bytes < 1024:
+            return f"{size_bytes} B"
+        elif size_bytes < 1024**2:
+            return f"{size_bytes/1024:.2f} KB"
+        elif size_bytes < 1024**3:
+            return f"{size_bytes/(1024**2):.2f} MB"
+        else:
+            return f"{size_bytes/(1024**3):.2f} GB"
+    except (ValueError, TypeError):
+        return "Invalid Size"
+
+def format_timestamp_ms(timestamp_ms):
+    """Converts milliseconds since epoch to ISO 8601 UTC string."""
+    if timestamp_ms is None:
+        return None
+    try:
+        # Divide by 1000 to convert ms to seconds
+        dt_object = datetime.datetime.fromtimestamp(int(timestamp_ms) / 1000, tz=datetime.timezone.utc)
+        return dt_object.isoformat().replace('+00:00', 'Z') # Standard ISO 8601 format
+    except (ValueError, TypeError):
+        return str(timestamp_ms) # Return original value if conversion fails
+
+def extract_bucket_and_key(s3_url):
+    """Extracts bucket and key from s3:// URL."""
+    parsed_url = urlparse(s3_url)
+    bucket = parsed_url.netloc
+    key = unquote(parsed_url.path).lstrip('/')
+    if not s3_url.startswith("s3://") or not bucket or not key:
+        raise ValueError(f"Invalid S3 URL: {s3_url}")
+    return bucket, key
+
+def download_s3_file(s3_client, bucket, key, local_path):
+    """Downloads a file from S3 to a local path."""
+    try:
+        os.makedirs(os.path.dirname(local_path), exist_ok=True)
+        print(f"DEBUG: Downloading s3://{bucket}/{key} to {local_path}")
+        s3_client.download_file(bucket, key, local_path)
+        print(f"DEBUG: Download complete for s3://{bucket}/{key}")
+    except s3_client.exceptions.ClientError as e:
+        if e.response['Error']['Code'] == '404':
+            print(f"ERROR: S3 object not found: s3://{bucket}/{key}")
+            raise FileNotFoundError(f"S3 object not found: s3://{bucket}/{key}") from e
+        else:
+            print(f"ERROR: S3 ClientError downloading s3://{bucket}/{key}: {e}")
+            raise
+    except Exception as e:
+        print(f"ERROR: Unexpected error downloading s3://{bucket}/{key}: {e}")
+        traceback.print_exc()
+        raise
+
+def parse_avro_file(file_path):
+    """Parses an Avro file and returns a list of records."""
+    records = []
+    print(f"DEBUG: Attempting to parse Avro file: {file_path}")
+    try:
+        with open(file_path, 'rb') as fo:
+            records = list(avro_reader(fo))
+        print(f"DEBUG: Successfully parsed Avro file: {file_path}, Records found: {len(records)}")
+        return records
+    except Exception as e:
+        print(f"Error parsing Avro file {file_path}: {e}")
+        traceback.print_exc()
+        raise
+
+def read_parquet_sample(s3_client, bucket, key, local_dir, num_rows=10):
+    """Downloads a Parquet file from S3 and reads a sample."""
+    local_filename = "sample_" + os.path.basename(key).replace('%', '_').replace(':', '_')
+    local_path = os.path.join(local_dir, local_filename)
+    try:
+        download_s3_file(s3_client, bucket, key, local_path)
+        print(f"DEBUG: Reading Parquet sample from: {local_path}")
+        table = pq.read_table(local_path)
+        sample_table = table.slice(length=min(num_rows, len(table)))
+        sample_data = sample_table.to_pylist()
+        print(f"DEBUG: Successfully read {len(sample_data)} sample rows from Parquet: {key}")
+        return sample_data
+    except FileNotFoundError:
+        print(f"ERROR: Sample Parquet file not found on S3: s3://{bucket}/{key}")
+        return [{"error": f"Sample Parquet file not found on S3", "details": f"s3://{bucket}/{key}"}]
+    except Exception as e:
+        print(f"Error reading Parquet file s3://{bucket}/{key} (local: {local_path}): {e}")
+        traceback.print_exc()
+        return [{"error": f"Failed to read sample Parquet data", "details": str(e)}]
+    finally:
+        # Clean up downloaded sample file
+        if os.path.exists(local_path):
+            try: os.remove(local_path); print(f"DEBUG: Cleaned up {local_path}")
+            except Exception as rm_err: print(f"Warning: Could not remove temp sample file {local_path}: {rm_err}")
+
+
+def read_delta_checkpoint(s3_client, bucket, key, local_dir):
+    """Downloads and reads a Delta checkpoint Parquet file."""
+    local_filename = os.path.basename(key).replace('%', '_').replace(':', '_')
+    local_path = os.path.join(local_dir, local_filename)
+    actions = []
+    try:
+        download_s3_file(s3_client, bucket, key, local_path)
+        print(f"DEBUG: Reading Delta checkpoint file: {local_path}")
+        table = pq.read_table(local_path)
+        # Checkpoint files have columns like 'txn', 'add', 'remove', 'metaData', 'protocol'
+        # Each row represents one action, only one action column per row is non-null
+        for batch in table.to_batches():
+            batch_dict = batch.to_pydict()
+            num_rows = len(batch_dict[list(batch_dict.keys())[0]]) # Get length from any column
+            for i in range(num_rows):
+                action = {}
+                # Find which action column is not None for this row
+                if batch_dict.get('add') and batch_dict['add'][i] is not None:
+                    action['add'] = batch_dict['add'][i]
+                elif batch_dict.get('remove') and batch_dict['remove'][i] is not None:
+                    action['remove'] = batch_dict['remove'][i]
+                elif batch_dict.get('metaData') and batch_dict['metaData'][i] is not None:
+                    action['metaData'] = batch_dict['metaData'][i]
+                elif batch_dict.get('protocol') and batch_dict['protocol'][i] is not None:
+                    action['protocol'] = batch_dict['protocol'][i]
+                elif batch_dict.get('txn') and batch_dict['txn'][i] is not None:
+                    action['txn'] = batch_dict['txn'][i] # Less common in checkpoints, but possible
+                # Add other action types if needed (commitInfo etc)
+
+                if action: actions.append(action)
+
+        print(f"DEBUG: Successfully read {len(actions)} actions from checkpoint: {key}")
+        return actions
+    except FileNotFoundError:
+        print(f"ERROR: Checkpoint file not found on S3: s3://{bucket}/{key}")
+        raise # Re-raise to be caught by caller
+    except Exception as e:
+        print(f"Error reading Delta checkpoint file s3://{bucket}/{key} (local: {local_path}): {e}")
+        traceback.print_exc()
+        raise
+    finally:
+        # Clean up downloaded checkpoint file
+        if os.path.exists(local_path):
+            try: os.remove(local_path); print(f"DEBUG: Cleaned up {local_path}")
+            except Exception as rm_err: print(f"Warning: Could not remove temp checkpoint file {local_path}: {rm_err}")
+
+def read_delta_json_lines(s3_client, bucket, key, local_dir):
+    """Downloads and reads a Delta JSON commit file line by line."""
+    local_filename = os.path.basename(key).replace('%', '_').replace(':', '_')
+    local_path = os.path.join(local_dir, local_filename)
+    actions = []
+    try:
+        download_s3_file(s3_client, bucket, key, local_path)
+        print(f"DEBUG: Reading Delta JSON file: {local_path}")
+        with open(local_path, 'r') as f:
+            for line in f:
+                try:
+                    action = json.loads(line)
+                    actions.append(action)
+                except json.JSONDecodeError as json_err:
+                    print(f"Warning: Skipping invalid JSON line in {key}: {json_err} - Line: '{line.strip()}'")
+        print(f"DEBUG: Successfully read {len(actions)} actions from JSON file: {key}")
+        return actions
+    except FileNotFoundError:
+        print(f"ERROR: JSON commit file not found on S3: s3://{bucket}/{key}")
+        raise # Re-raise to be caught by caller
+    except Exception as e:
+        print(f"Error reading Delta JSON file s3://{bucket}/{key} (local: {local_path}): {e}")
+        traceback.print_exc()
+        raise
+    finally:
+        # Clean up downloaded JSON file
+        if os.path.exists(local_path):
+            try: os.remove(local_path); print(f"DEBUG: Cleaned up {local_path}")
+            except Exception as rm_err: print(f"Warning: Could not remove temp JSON file {local_path}: {rm_err}")
+
+
+# Function to make complex objects JSON serializable
+def convert_bytes(obj):
+    """Converts bytes, numpy types, datetimes etc. for JSON serialization."""
+    if isinstance(obj, bytes):
+        try: return obj.decode('utf-8', errors='replace') # Handle potential decode errors
+        except Exception: return f"<bytes len={len(obj)} error>"
+    elif isinstance(obj, dict): return {convert_bytes(k): convert_bytes(v) for k, v in obj.items()}
+    elif isinstance(obj, list): return [convert_bytes(item) for item in obj]
+    elif isinstance(obj, (datetime.datetime, datetime.date, time.struct_time)):
+        try: return datetime.datetime.fromtimestamp(obj).isoformat() if isinstance(obj, time.struct_time) else obj.isoformat()
+        except Exception: return str(obj)
+    # Handle numpy types if numpy is installed and used (e.g., via pyarrow)
+    elif type(obj).__module__ == 'numpy' and hasattr(obj, 'item'):
+        try: return obj.item()
+        except Exception: return str(obj)
+    # Catch other potential non-serializable types
+    elif hasattr(obj, 'isoformat'): # General catch for date/time like objects
+         try: return obj.isoformat()
+         except Exception: return str(obj)
+    else:
+        # Final check: if it's not a basic type, try converting to string
+        if not isinstance(obj, (str, int, float, bool, type(None))):
+            try:
+                json.dumps(obj) # Test serialization
+                return obj # It's already serializable
+            except TypeError:
+                print(f"DEBUG: Converting unknown type {type(obj)} to string.")
+                return str(obj)
+        return obj # Return basic types as is
+    
+def _parse_delta_schema_string(schema_string):
+    """
+    Parses Delta's JSON schema string into an Iceberg-like schema dict.
+    Assigns sequential IDs and maps 'nullable' to 'required'.
+    """
+    try:
+        delta_schema = json.loads(schema_string)
+        if not delta_schema or delta_schema.get("type") != "struct" or not delta_schema.get("fields"):
+            print("Warning: Invalid or empty Delta schema string provided.")
+            return None
+
+        iceberg_fields = []
+        for i, field in enumerate(delta_schema["fields"], 1): # Start ID from 1
+            field_name = field.get("name")
+            field_type = field.get("type") # TODO: Type mapping might be needed for complex types
+            nullable = field.get("nullable", True) # Assume nullable if missing
+
+            if not field_name or not field_type:
+                print(f"Warning: Skipping invalid field in Delta schema: {field}")
+                continue
+
+            iceberg_fields.append({
+                "id": i,
+                "name": field_name,
+                "required": not nullable, # Iceberg 'required' is inverse of Delta 'nullable'
+                "type": field_type,
+                # "doc": field.get("metadata", {}).get("comment") # Optional: Add documentation if available
+            })
+
+        return {
+            "schema-id": 0, # Default schema ID
+            "type": "struct",
+            "fields": iceberg_fields
+        }
+    except json.JSONDecodeError as e:
+        print(f"Error parsing Delta schema string: {e}")
+        return None
+    except Exception as e:
+        print(f"Unexpected error parsing Delta schema: {e}")
+        return None
+
+# --- Schema Comparison Helper Functions ---
+
+def get_iceberg_schema_for_version(s3_client, bucket_name, table_base_key, sequence_number, temp_dir):
+    """Fetches the Iceberg schema associated with a specific sequence number."""
+    print(f"DEBUG: Getting Iceberg schema for sequence_number: {sequence_number}")
+    metadata_prefix = table_base_key + "metadata/"
+
+    # 1. Find latest metadata.json (reuse logic)
+    list_response = s3_client.list_objects_v2(Bucket=bucket_name, Prefix=metadata_prefix)
+    if 'Contents' not in list_response:
+        raise FileNotFoundError(f"No objects found under metadata prefix: {metadata_prefix}")
+
+    metadata_files = []
+    s3_object_details = {obj['Key']: {'size': obj['Size'], 'last_modified': obj['LastModified']} for obj in list_response.get('Contents', [])}
+    for obj_key, obj_info in s3_object_details.items():
+        if obj_key.endswith('.metadata.json'):
+             match = re.search(r'(v?\d+)-[a-f0-9-]+\.metadata\.json$', os.path.basename(obj_key))
+             version_num = 0
+             if match:
+                 try: version_num = int(match.group(1).lstrip('v'))
+                 except ValueError: pass
+             metadata_files.append({'key': obj_key, 'version': version_num, 'last_modified': obj_info['last_modified']})
+
+    if not metadata_files:
+        raise FileNotFoundError(f"No *.metadata.json files found under {metadata_prefix}")
+
+    metadata_files.sort(key=lambda x: (x['version'], x['last_modified']), reverse=True)
+    latest_metadata_key = metadata_files[0]['key']
+    print(f"DEBUG: Reading latest metadata file: {latest_metadata_key} to find snapshot info")
+    local_latest_metadata_path = os.path.join(temp_dir, os.path.basename(latest_metadata_key).replace('%', '_'))
+
+    download_s3_file(s3_client, bucket_name, latest_metadata_key, local_latest_metadata_path)
+    with open(local_latest_metadata_path, 'r') as f: latest_meta = json.load(f)
+
+    # 2. Find the snapshot for the target sequence number
+    target_snapshot = None
+    snapshots = latest_meta.get("snapshots", [])
+    for snapshot in snapshots:
+        if snapshot.get("sequence-number") == sequence_number:
+            target_snapshot = snapshot
+            break
+
+    if not target_snapshot:
+        # TODO: Potentially search older metadata files if needed, but complex.
+        raise ValueError(f"Snapshot with sequence number {sequence_number} not found in latest metadata file {latest_metadata_key}.")
+
+    schema_id = target_snapshot.get("schema-id")
+    if schema_id is None:
+        # Fallback for older metadata formats that might only have 'schema' at top level
+        # This assumes the schema didn't change if schema-id is missing in the snapshot
+        current_schema_id = latest_meta.get("current-schema-id")
+        if current_schema_id is not None:
+             schema_id = current_schema_id
+        else: # Very old format? Use top-level schema if present.
+             print(f"Warning: Snapshot {target_snapshot.get('snapshot-id')} has no schema-id, trying top-level schema.")
+             schema = latest_meta.get("schema")
+             if schema: return schema
+             raise ValueError(f"Cannot determine schema for snapshot {target_snapshot.get('snapshot-id')} (sequence number {sequence_number}). Missing schema-id and no top-level schema.")
+
+
+    print(f"DEBUG: Snapshot found (ID: {target_snapshot.get('snapshot-id')}), looking for schema-id: {schema_id}")
+
+    # 3. Find the schema definition in the metadata
+    schemas = latest_meta.get("schemas", [])
+    target_schema = None
+    for schema in schemas:
+        if schema.get("schema-id") == schema_id:
+            target_schema = schema
+            break
+
+    if not target_schema:
+         # Handle case where only top-level schema exists (older format?)
+         if schema_id == latest_meta.get("current-schema-id") and latest_meta.get("schema"):
+             print(f"DEBUG: Schema ID {schema_id} not in 'schemas' list, using top-level 'schema'.")
+             target_schema = latest_meta.get("schema")
+             # Add schema-id if missing for consistency
+             if target_schema and "schema-id" not in target_schema:
+                 target_schema["schema-id"] = schema_id
+
+    if not target_schema:
+        raise ValueError(f"Schema definition with schema-id {schema_id} not found in metadata file {latest_metadata_key}.")
+
+    print(f"DEBUG: Found schema for sequence_number {sequence_number}")
+    return target_schema
+
+
+def get_delta_schema_for_version(s3_client, bucket_name, table_base_key, version_id, temp_dir):
+    """Fetches the Delta schema active at a specific version ID."""
+    print(f"DEBUG: Getting Delta schema for version_id: {version_id}")
+    delta_log_prefix = table_base_key + "_delta_log/"
+
+    # --- 1. Find Delta Log Files --- (Simplified listing, only need up to version_id)
+    log_files_raw = []
+    continuation_token = None
+    while True:
+        list_kwargs = {'Bucket': bucket_name, 'Prefix': delta_log_prefix}
+        if continuation_token: list_kwargs['ContinuationToken'] = continuation_token
+        try: list_response = s3_client.list_objects_v2(**list_kwargs)
+        except s3_client.exceptions.NoSuchKey: list_response = {}
+        except s3_client.exceptions.ClientError as list_err:
+            print(f"ERROR: ClientError listing objects under {delta_log_prefix}: {list_err}")
+            raise  # Re-raise to be caught by the endpoint
+        if 'Contents' not in list_response and not log_files_raw:
+            raise FileNotFoundError(f"Delta log prefix '{delta_log_prefix}' is empty or inaccessible.")
+
+        log_files_raw.extend(list_response.get('Contents', []))
+        if list_response.get('IsTruncated'): continuation_token = list_response.get('NextContinuationToken')
+        else: break
+    print(f"DEBUG: Found {len(log_files_raw)} total objects under delta log prefix (pre-filter).")
+
+    # --- Filter and Identify Relevant Files ---
+    json_commits = {}
+    checkpoint_files = {}
+    json_pattern = re.compile(r"(\d+)\.json$")
+    checkpoint_pattern = re.compile(r"(\d+)\.checkpoint(?:\.(\d+)\.(\d+))?\.parquet$")
+
+    for obj in log_files_raw:
+        key = obj['Key']
+        filename = os.path.basename(key)
+        if (json_match := json_pattern.match(filename)):
+             v = int(json_match.group(1))
+             if v <= version_id: json_commits[v] = {'key': key}
+        elif (cp_match := checkpoint_pattern.match(filename)):
+            v, part_num, num_parts = int(cp_match.group(1)), cp_match.group(2), cp_match.group(3)
+            if v <= version_id: # Only consider checkpoints at or before the target version
+                part_num = int(part_num) if part_num else 1
+                num_parts = int(num_parts) if num_parts else 1
+                if v not in checkpoint_files: checkpoint_files[v] = {'num_parts': num_parts, 'parts': {}}
+                checkpoint_files[v]['parts'][part_num] = {'key': key}
+                if checkpoint_files[v]['num_parts'] != num_parts and cp_match.group(2):
+                    checkpoint_files[v]['num_parts'] = max(checkpoint_files[v]['num_parts'], num_parts)
+
+    # --- Determine starting point (Closest Checkpoint <= version_id) ---
+    start_process_version = 0
+    checkpoint_version_used = -1
+    relevant_checkpoint_versions = sorted([v for v, info in checkpoint_files.items() if len(info['parts']) == info['num_parts']], reverse=True)
+
+    if relevant_checkpoint_versions:
+        checkpoint_version_used = relevant_checkpoint_versions[0]
+        print(f"INFO: Found usable checkpoint version {checkpoint_version_used} <= {version_id}")
+        start_process_version = checkpoint_version_used + 1
+    else:
+        print("INFO: No usable checkpoint found <= target version. Processing JSON logs from version 0.")
+
+    # --- Process Checkpoint and JSON Commits Incrementally ---
+    active_metadata = None # Keep track of the last seen metadata
+
+    # --- Load State from Checkpoint if applicable ---
+    if checkpoint_version_used > -1:
+        print(f"INFO: Reading state from checkpoint version {checkpoint_version_used}")
+        cp_info = checkpoint_files[checkpoint_version_used]
+        try:
+            all_checkpoint_actions = []
+            for part_num in sorted(cp_info['parts'].keys()):
+                part_key = cp_info['parts'][part_num]['key']
+                all_checkpoint_actions.extend(read_delta_checkpoint(s3_client, bucket_name, part_key, temp_dir))
+
+            # Find metadata within the checkpoint
+            for action in all_checkpoint_actions:
+                if 'metaData' in action and action['metaData']:
+                    active_metadata = action['metaData']
+                    print(f"DEBUG: Found metaData in checkpoint {checkpoint_version_used}")
+                    break # Assume only one metaData per checkpoint/commit
+            # Protocol isn't needed for schema comparison, skipping protocol search
+
+        except Exception as cp_read_err:
+            print(f"ERROR: Failed to read/process checkpoint {checkpoint_version_used}: {cp_read_err}. Trying from version 0.")
+            start_process_version = 0 # Reset start version
+            active_metadata = None    # Reset metadata
+
+    # --- Process JSON Commits Incrementally ---
+    versions_to_process = sorted([v for v in json_commits if v >= start_process_version and v <= version_id])
+    print(f"INFO: Processing {len(versions_to_process)} JSON versions from {start_process_version} up to {version_id}...")
+
+    for version in versions_to_process:
+        commit_file_info = json_commits[version]
+        commit_key = commit_file_info['key']
+        print(f"DEBUG: Processing version {version} ({commit_key})...")
+        try:
+            actions = read_delta_json_lines(s3_client, bucket_name, commit_key, temp_dir)
+            found_meta_in_commit = False
+            for action in actions:
+                if 'metaData' in action and action['metaData']:
+                    active_metadata = action['metaData'] # Update with the latest metadata
+                    found_meta_in_commit = True
+                    print(f"DEBUG: Updated active metaData from version {version}")
+                    break # Assume only one metaData per commit
+            # No need to process add/remove for schema comparison
+        except Exception as json_proc_err:
+            print(f"ERROR: Failed to process commit file {commit_key} for version {version}: {json_proc_err}")
+            # Decide if we should stop or continue? For schema, maybe stop.
+            raise ValueError(f"Failed to process required commit file for version {version}. Cannot determine schema.") from json_proc_err
+
+    # --- Parse the final active metadata ---
+    if not active_metadata:
+         raise ValueError(f"Could not find table metadata (metaData action) at or before version {version_id}.")
+
+    schema_string = active_metadata.get("schemaString")
+    if not schema_string:
+         raise ValueError(f"Metadata found for version {version_id}, but it does not contain a 'schemaString'.")
+
+    parsed_schema = _parse_delta_schema_string(schema_string)
+    if not parsed_schema:
+         raise ValueError(f"Failed to parse schema string found for version {version_id}.")
+
+    # Add schema-id from metadata if it helps comparison consistency
+    parsed_schema["schema-id"] = active_metadata.get("id", f"delta-v{version_id}") # Use version as pseudo-id if needed
+
+    print(f"DEBUG: Successfully obtained and parsed schema for version_id {version_id}")
+    return parsed_schema
+
+
+def compare_schemas(schema1, schema2, version1_label="version1", version2_label="version2"):
+    """Compares two schema dictionaries (Iceberg-like format) and returns differences."""
+    if not schema1 or not schema1.get("fields"):
+        return {"error": f"Schema for {version1_label} is missing or invalid."}
+    if not schema2 or not schema2.get("fields"):
+        return {"error": f"Schema for {version2_label} is missing or invalid."}
+
+    fields1 = schema1.get("fields", [])
+    fields2 = schema2.get("fields", [])
+
+    fields1_map = {f['name']: f for f in fields1}
+    fields2_map = {f['name']: f for f in fields2}
+
+    added = []
+    removed = []
+    modified = []
+
+    # Check for added fields (in schema2 but not in schema1)
+    for name, field2 in fields2_map.items():
+        if name not in fields1_map:
+            added.append(field2)
+
+    # Check for removed and modified fields (in schema1)
+    for name, field1 in fields1_map.items():
+        if name not in fields2_map:
+            removed.append(field1)
+        else:
+            # Field exists in both, check for modifications
+            field2 = fields2_map[name]
+            diff_details = {}
+            # Compare required (nullable) status
+            if field1.get('required') != field2.get('required'):
+                diff_details['required'] = {'from': field1.get('required'), 'to': field2.get('required')}
+            # Compare type (simple string comparison for now)
+            # TODO: Add recursive comparison for complex types (struct, list, map) if needed
+            if str(field1.get('type')).strip() != str(field2.get('type')).strip():
+                 diff_details['type'] = {'from': field1.get('type'), 'to': field2.get('type')}
+            # Compare documentation (optional)
+            # if field1.get('doc') != field2.get('doc'):
+            #     diff_details['doc'] = {'from': field1.get('doc'), 'to': field2.get('doc')}
+
+            if diff_details:
+                modified.append({
+                    "name": name,
+                    "changes": diff_details,
+                    # Optionally include full field definitions for context
+                    # "from_definition": field1,
+                    # "to_definition": field2
+                })
+
+    return {
+        "added": added,
+        "removed": removed,
+        "modified": modified
+    }
+
+
+# --- Iceberg Endpoint ---
+
+@app.route('/Iceberg', methods=['GET'])
+@login_required
+def iceberg_details():
+    s3_url = request.args.get('s3_url')
+    if not s3_url: return jsonify({"error": "s3_url parameter is missing"}), 400
+
+    start_time = time.time()
+    print(f"\n--- Processing Iceberg Request for User {g.user.id}, URL {s3_url} ---")
+
+    bucket_name, table_base_key, s3_client = None, None, None
+
+    user_role_arn = g.user.aws_role_arn
+    if not user_role_arn: 
+        return jsonify({"error": "AWS Role ARN not configured for this user."}), 400
+    s3_client = get_s3_client_for_user(user_role_arn) # Get temporary client
+    if not s3_client: 
+        return jsonify({"error": "Failed to access AWS Role. Please verify configuration."}), 403
+
+    try:
+        bucket_name, table_base_key = extract_bucket_and_key(s3_url)
+        if not table_base_key.endswith('/'): table_base_key += '/'
+        metadata_prefix = table_base_key + "metadata/"
+
+        with tempfile.TemporaryDirectory(prefix="iceberg_meta_") as temp_dir:
+            print(f"DEBUG User {g.user.id}: Using temporary directory: {temp_dir}")
+            iceberg_manifest_files_info = [] # Stores info about manifest list/files
+
+            # 1. Find latest metadata.json
+            list_response = s3_client.list_objects_v2(Bucket=bucket_name, Prefix=metadata_prefix)
+            if 'Contents' not in list_response:
+                # Check if base path exists before declaring metadata empty
+                try:
+                    s3_client.list_objects_v2(Bucket=bucket_name, Prefix=table_base_key, Delimiter='/', MaxKeys=1)
+                    # Base path exists, but no metadata files
+                    return jsonify({"error": f"No objects found under metadata prefix: {metadata_prefix}"}), 404
+                except s3_client.exceptions.ClientError as head_err:
+                    # Can't even access base path
+                    return jsonify({"error": f"Base table path or metadata prefix not found/accessible: s3://{bucket_name}/{table_base_key}. Error: {head_err}"}), 404
+
+            metadata_files = []
+            s3_object_details = {obj['Key']: {'size': obj['Size'], 'last_modified': obj['LastModified']} for obj in list_response.get('Contents', [])}
+
+            for obj_key, obj_info in s3_object_details.items():
+                if obj_key.endswith('.metadata.json'):
+                    match = re.search(r'(v?\d+)-[a-f0-9-]+\.metadata\.json$', os.path.basename(obj_key))
+                    version_num = 0
+                    if match:
+                        try: version_num = int(match.group(1).lstrip('v'))
+                        except ValueError: pass
+                    metadata_files.append({'key': obj_key, 'version': version_num, 'last_modified': obj_info['last_modified'], 'size': obj_info['size']})
+
+            if not metadata_files:
+                return jsonify({"error": f"No *.metadata.json files found under {metadata_prefix}"}), 404
+
+            metadata_files.sort(key=lambda x: (x['version'], x['last_modified']), reverse=True)
+            latest_metadata_key = metadata_files[0]['key']
+            latest_metadata_size = metadata_files[0]['size']
+            print(f"INFO: Using latest metadata file: {latest_metadata_key}")
+            local_latest_metadata_path = os.path.join(temp_dir, os.path.basename(latest_metadata_key).replace('%', '_'))
+
+            # 2. Parse latest metadata.json
+            download_s3_file(s3_client, bucket_name, latest_metadata_key, local_latest_metadata_path)
+            with open(local_latest_metadata_path, 'r') as f: latest_meta = json.load(f)
+
+            table_uuid = latest_meta.get("table-uuid")
+            current_snapshot_id = latest_meta.get("current-snapshot-id")
+            all_snapshots_in_meta = latest_meta.get("snapshots", []) # Get all snapshots listed
+            current_schema_id = latest_meta.get("current-schema-id", 0)
+            # Default schema is the one marked as current, or the top-level one if list is missing
+            default_schema = next((s for s in latest_meta.get("schemas", []) if s.get("schema-id") == current_schema_id), latest_meta.get("schema"))
+            current_spec_id = latest_meta.get("current-spec-id", 0)
+            partition_spec = next((s for s in latest_meta.get("partition-specs", []) if s.get("spec-id") == current_spec_id), latest_meta.get("partition-spec"))
+            current_sort_order_id = latest_meta.get("current-sort-order-id", 0)
+            sort_order = next((s for s in latest_meta.get("sort-orders", []) if s.get("order-id") == current_sort_order_id), latest_meta.get("sort-order"))
+            properties = latest_meta.get("properties", {})
+            format_version = latest_meta.get("format-version", 1)
+            snapshot_log = latest_meta.get("snapshot-log", [])
+
+            # --- Create a map of schema definitions by ID ---
+            schemas_by_id = {s['schema-id']: s for s in latest_meta.get("schemas", []) if 'schema-id' in s}
+            top_level_schema = latest_meta.get("schema")
+            if top_level_schema:
+                top_level_schema_id = top_level_schema.get("schema-id")
+                if top_level_schema_id is not None and top_level_schema_id not in schemas_by_id:
+                    schemas_by_id[top_level_schema_id] = top_level_schema
+                elif top_level_schema_id is None and 0 not in schemas_by_id:
+                    # Assign ID 0 if missing and 0 not used (common case for initial schema)
+                    top_level_schema["schema-id"] = 0 # Add ID for consistency
+                    schemas_by_id[0] = top_level_schema
+                    print("DEBUG: Assigned schema-id 0 to top-level schema definition.")
+
+            format_configuration = {
+                "format-version": format_version,
+                "table-uuid": table_uuid,
+                "location": s3_url,
+                "properties": properties,
+                "snapshot-log": snapshot_log,
+            }
+
+            if current_snapshot_id is None:
+                return jsonify({
+                    "message": "Table metadata found, but no current snapshot exists (table might be empty or in intermediate state).",
+                    "table_uuid": table_uuid, "location": s3_url,
+                    "format_configuration": format_configuration,
+                    "table_schema": default_schema, # Use default schema here
+                    "partition_spec": partition_spec,
+                    "version_history": {"total_snapshots": len(all_snapshots_in_meta), "snapshots_overview": []}
+                }), 200
+
+            # 3. Find current snapshot & manifest list
+            current_snapshot = next((s for s in all_snapshots_in_meta if s.get("snapshot-id") == current_snapshot_id), None)
+            if not current_snapshot:
+                return jsonify({"error": f"Current Snapshot ID {current_snapshot_id} referenced in metadata not found in snapshots list."}), 404
+            print(f"DEBUG: Current snapshot summary: {current_snapshot.get('summary', {})}")
+
+            manifest_list_path = current_snapshot.get("manifest-list")
+            if not manifest_list_path:
+                return jsonify({"error": f"Manifest list path missing in current snapshot {current_snapshot_id}"}), 404
+
+            manifest_list_key = ""
+            manifest_list_bucket = bucket_name
+            try:
+                parsed_manifest_list_url = urlparse(manifest_list_path)
+                if parsed_manifest_list_url.scheme == "s3":
+                    manifest_list_bucket, manifest_list_key = extract_bucket_and_key(manifest_list_path)
+                    if manifest_list_bucket != bucket_name:
+                         print(f"Warning: Manifest list bucket '{manifest_list_bucket}' differs from table bucket '{bucket_name}'. Using manifest list bucket.")
+                elif not parsed_manifest_list_url.scheme and parsed_manifest_list_url.path:
+                    relative_path = unquote(parsed_manifest_list_url.path)
+                    manifest_list_key = os.path.normpath(os.path.join(os.path.dirname(latest_metadata_key), relative_path)).replace("\\", "/")
+                    manifest_list_bucket = bucket_name
+                else: raise ValueError(f"Cannot parse manifest list path format: {manifest_list_path}")
+
+                # Get Manifest List Size
+                try:
+                    manifest_list_head = s3_client.head_object(Bucket=manifest_list_bucket, Key=manifest_list_key)
+                    manifest_list_size = manifest_list_head.get('ContentLength')
+                    iceberg_manifest_files_info.append({
+                        "file_path": f"s3://{manifest_list_bucket}/{manifest_list_key}",
+                        "size_bytes": manifest_list_size,
+                        "size_human": format_bytes(manifest_list_size),
+                        "type": "Manifest List"
+                    })
+                except s3_client.exceptions.ClientError as head_err:
+                    print(f"Warning: Could not get size for manifest list {manifest_list_key}: {head_err}")
+                    iceberg_manifest_files_info.append({
+                         "file_path": f"s3://{manifest_list_bucket}/{manifest_list_key}", "size_bytes": None,
+                         "size_human": "N/A", "type": "Manifest List (Error getting size)"})
+
+            except ValueError as e: return jsonify({"error": f"Error processing manifest list path '{manifest_list_path}': {e}"}), 400
+            local_manifest_list_path = os.path.join(temp_dir, os.path.basename(manifest_list_key).replace('%', '_'))
+
+            # 4. Download and parse manifest list (Avro)
+            download_s3_file(s3_client, manifest_list_bucket, manifest_list_key, local_manifest_list_path)
+            manifest_list_entries = parse_avro_file(local_manifest_list_path)
+            print(f"DEBUG: Number of manifest files listed: {len(manifest_list_entries)}")
+
+            # 5. Process Manifest Files (Avro)
+            total_data_files, gross_records_in_data_files, total_delete_files, approx_deleted_records = 0, 0, 0, 0
+            total_data_storage_bytes, total_delete_storage_bytes = 0, 0
+            partition_stats = {}
+            data_file_paths_sample = []
+
+            print("\nINFO: Processing Manifest Files...")
+            for i, entry in enumerate(manifest_list_entries):
+                manifest_file_path = entry.get("manifest_path")
+                print(f"\nDEBUG: Manifest List Entry {i+1}/{len(manifest_list_entries)}: Path='{manifest_file_path}'")
+                if not manifest_file_path:
+                    print(f"Warning: Skipping manifest list entry {i+1} due to missing 'manifest_path'.")
+                    continue
+
+                manifest_file_key = ""
+                manifest_bucket = bucket_name
+                manifest_file_s3_uri = ""
+
+                try:
+                    parsed_manifest_url = urlparse(manifest_file_path)
+                    if parsed_manifest_url.scheme == "s3":
+                        m_bucket, manifest_file_key = extract_bucket_and_key(manifest_file_path)
+                        manifest_bucket = m_bucket
+                        manifest_file_s3_uri = manifest_file_path
+                    elif not parsed_manifest_url.scheme and parsed_manifest_url.path:
+                        relative_path = unquote(parsed_manifest_url.path)
+                        manifest_file_key = os.path.normpath(os.path.join(os.path.dirname(manifest_list_key), relative_path)).replace("\\", "/")
+                        manifest_bucket = manifest_list_bucket
+                        manifest_file_s3_uri = f"s3://{manifest_bucket}/{manifest_file_key}"
+                    else: raise ValueError("Cannot parse manifest file path format")
+
+                    # Get Manifest File Size
+                    manifest_file_size = entry.get('manifest_length')
+                    if manifest_file_size is None:
+                        try:
+                            manifest_head = s3_client.head_object(Bucket=manifest_bucket, Key=manifest_file_key)
+                            manifest_file_size = manifest_head.get('ContentLength')
+                        except s3_client.exceptions.ClientError as head_err:
+                            print(f"Warning: Could not get size for manifest file {manifest_file_key}: {head_err}")
+                            manifest_file_size = None
+
+                    iceberg_manifest_files_info.append({
+                        "file_path": manifest_file_s3_uri, "size_bytes": manifest_file_size,
+                        "size_human": format_bytes(manifest_file_size), "type": "Manifest File"})
+
+                    local_manifest_path = os.path.join(temp_dir, f"manifest_{i}_" + os.path.basename(manifest_file_key).replace('%', '_'))
+                    download_s3_file(s3_client, manifest_bucket, manifest_file_key, local_manifest_path)
+                    manifest_records = parse_avro_file(local_manifest_path)
+                    print(f"DEBUG: Processing {len(manifest_records)} entries in manifest: {os.path.basename(manifest_file_key)}")
+
+                    # Process entries within the manifest file
+                    for j, manifest_entry in enumerate(manifest_records):
+                        status = manifest_entry.get('status', 0)
+                        if status == 2: continue # Skip DELETED entries
+
+                        record_count, file_size, file_path_in_manifest, partition_data = 0, 0, "", None
+                        content = 0 # 0: data, 1: position deletes, 2: equality deletes
+
+                        # Extract fields based on Format Version
+                        if format_version == 2:
+                             if 'data_file' in manifest_entry and manifest_entry['data_file'] is not None:
+                                 content = 0
+                                 nested_info = manifest_entry['data_file']
+                                 record_count = nested_info.get("record_count", 0) or 0
+                                 file_size = nested_info.get("file_size_in_bytes", 0) or 0
+                                 file_path_in_manifest = nested_info.get("file_path", "")
+                                 partition_data = nested_info.get("partition")
+                             elif 'delete_file' in manifest_entry and manifest_entry['delete_file'] is not None:
+                                 nested_info = manifest_entry['delete_file']
+                                 content = nested_info.get("content", 1) # Default to position deletes
+                                 record_count = nested_info.get("record_count", 0) or 0
+                                 file_size = nested_info.get("file_size_in_bytes", 0) or 0
+                                 file_path_in_manifest = nested_info.get("file_path", "")
+                                 # Delete files might also have partition info, handle if needed
+                                 # partition_data = nested_info.get("partition")
+                             else: continue # Skip invalid entry
+                        elif format_version == 1:
+                             content = 0
+                             record_count = manifest_entry.get("record_count", 0) or 0
+                             file_size = manifest_entry.get("file_size_in_bytes", 0) or 0
+                             file_path_in_manifest = manifest_entry.get("file_path", "")
+                             partition_data = manifest_entry.get("partition")
+                        else: continue # Skip unsupported format
+
+                        # Construct Full S3 Path for the data/delete file
+                        full_file_s3_path = ""
+                        file_bucket = bucket_name # Default
+                        try:
+                            parsed_file_path = urlparse(file_path_in_manifest)
+                            if parsed_file_path.scheme == "s3":
+                                f_bucket, f_key = extract_bucket_and_key(file_path_in_manifest)
+                                file_bucket = f_bucket
+                                full_file_s3_path = file_path_in_manifest
+                            elif not parsed_file_path.scheme and parsed_file_path.path:
+                                relative_data_path = unquote(parsed_file_path.path).lstrip('/')
+                                full_file_s3_path = f"s3://{bucket_name}/{table_base_key.rstrip('/')}/{relative_data_path}"
+                            else: continue # Skip accumulation if path cannot be determined
+                        except ValueError as path_err:
+                            print(f"Warning: Error parsing file path '{file_path_in_manifest}': {path_err}. Skipping accumulation.")
+                            continue
+
+                        # Accumulate stats
+                        if content == 0: # Data File
+                            total_data_files += 1
+                            gross_records_in_data_files += record_count
+                            total_data_storage_bytes += file_size
+                            partition_key_string = "<unpartitioned>"
+                            partition_values_repr = None
+                            if partition_data is not None and partition_spec and partition_spec.get('fields'):
+                                try:
+                                    field_names = [f['name'] for f in partition_spec['fields']]
+                                    if format_version == 2 and isinstance(partition_data, dict):
+                                        # V2 stores partition data as struct/dict matching spec names
+                                         partition_values_repr = {name: partition_data.get(name) for name in field_names if name in partition_data}
+                                    elif format_version == 1 and isinstance(partition_data, (list, tuple)) and len(partition_data) == len(field_names):
+                                        # V1 stores partition data as list in spec order
+                                        partition_values_repr = dict(zip(field_names, partition_data))
+                                    else: # Fallback or unexpected format
+                                        partition_values_repr = {'_raw': str(partition_data)}
+                                    partition_key_string = json.dumps(dict(sorted(partition_values_repr.items())), default=str)
+                                except Exception as part_err:
+                                    print(f"Warning: Error processing partition data {partition_data}: {part_err}")
+                                    partition_key_string = f"<error: {part_err}>"
+                                    partition_values_repr = {'_error': str(part_err)}
+                            elif partition_data is None and partition_spec and not partition_spec.get('fields'):
+                                partition_key_string = "<unpartitioned>"
+                            elif partition_data is not None: # Unspecified partition spec but data present
+                                partition_key_string = str(partition_data)
+                                partition_values_repr = {'_raw': partition_data}
+
+                            if partition_key_string not in partition_stats: partition_stats[partition_key_string] = {"gross_record_count": 0, "size_bytes": 0, "num_data_files": 0, "partition_values": partition_values_repr}
+                            partition_stats[partition_key_string]["gross_record_count"] += record_count
+                            partition_stats[partition_key_string]["size_bytes"] += file_size
+                            partition_stats[partition_key_string]["num_data_files"] += 1
+
+                            # Get sample path (only first parquet file found)
+                            if full_file_s3_path and len(data_file_paths_sample) < 1 and full_file_s3_path.lower().endswith(".parquet"):
+                                data_file_paths_sample.append({'bucket': file_bucket, 'key': urlparse(full_file_s3_path).path.lstrip('/')})
+
+                        elif content == 1 or content == 2: # Delete File (V2 only)
+                            total_delete_files += 1
+                            approx_deleted_records += record_count
+                            total_delete_storage_bytes += file_size
+
+                except Exception as manifest_err:
+                    print(f"ERROR: Failed to process manifest file {manifest_file_key} from bucket {manifest_bucket}: {manifest_err}")
+                    traceback.print_exc()
+                    iceberg_manifest_files_info.append({
+                        "file_path": manifest_file_s3_uri or manifest_file_path, "size_bytes": None,
+                        "size_human": "N/A", "type": "Manifest File (Error Processing)"})
+
+            print("INFO: Finished processing manifest files.")
+
+            # 6. Get Sample Data
+            sample_data = []
+            if data_file_paths_sample:
+                sample_file_info = data_file_paths_sample[0]
+                print(f"INFO: Attempting to get sample data from: s3://{sample_file_info['bucket']}/{sample_file_info['key']}")
+                try:
+                    sample_data = read_parquet_sample(s3_client, sample_file_info['bucket'], sample_file_info['key'], temp_dir, num_rows=10)
+                except Exception as sample_err:
+                    sample_data = [{"error": f"Failed to read sample data", "details": str(sample_err)}]
+            else: print("INFO: No suitable Parquet data file found in manifests for sampling.")
+
+            # 7. Assemble the final result
+            print("\nINFO: Assembling final Iceberg result...")
+            approx_live_records = max(0, gross_records_in_data_files - approx_deleted_records)
+            avg_live_records_per_data_file = (approx_live_records / total_data_files) if total_data_files > 0 else 0
+            avg_data_file_size_mb = (total_data_storage_bytes / (total_data_files or 1) / (1024*1024)) if total_data_files > 0 else 0
+
+            partition_explorer_data = []
+            for k, v in partition_stats.items():
+                partition_explorer_data.append({
+                    "partition_values": v["partition_values"], "partition_key_string": k,
+                    "gross_record_count": v["gross_record_count"], "size_bytes": v["size_bytes"],
+                    "size_human": format_bytes(v["size_bytes"]), "num_data_files": v["num_data_files"] })
+            partition_explorer_data.sort(key=lambda x: x.get("partition_key_string", ""))
+
+            # --- Assemble Version History with Schemas ---
+            snapshots_overview_with_schema = []
+            history_limit = 20 # Limit the history shown
+            snapshots_to_process = sorted(all_snapshots_in_meta, key=lambda x: x.get('timestamp-ms', 0), reverse=True)
+
+            for snapshot in snapshots_to_process[:min(len(snapshots_to_process), history_limit)]:
+                snapshot_schema_id = snapshot.get('schema-id')
+                schema_definition = None
+                if snapshot_schema_id is not None:
+                    schema_definition = schemas_by_id.get(snapshot_schema_id)
+                    if not schema_definition:
+                        print(f"Warning: Schema definition for schema-id {snapshot_schema_id} (snapshot {snapshot.get('snapshot-id')}) not found in metadata.")
+                elif default_schema: # Fallback for snapshots potentially missing schema-id
+                    schema_definition = default_schema
+                    print(f"Warning: Snapshot {snapshot.get('snapshot-id')} missing schema-id, using default schema (ID: {default_schema.get('schema-id')}).")
+
+                overview_entry = {
+                    "snapshot-id": snapshot.get("snapshot-id"),
+                    "timestamp-ms": snapshot.get("timestamp-ms"),
+                    "sequence-number": snapshot.get("sequence-number"),
+                    "summary": snapshot.get("summary", {}),
+                    "manifest-list": snapshot.get("manifest-list"),
+                    "parent-snapshot-id": snapshot.get("parent-snapshot-id"),
+                    "schema_definition": schema_definition # Embed the schema
+                }
+                snapshots_overview_with_schema.append(overview_entry)
+
+            current_snapshot_summary_for_history = next((s for s in snapshots_overview_with_schema if s['snapshot-id'] == current_snapshot_id), None)
+
+            # Final Result Structure
+            result = {
+                "table_type": "Iceberg",
+                "table_uuid": table_uuid,
+                "location": s3_url,
+                "format_configuration": format_configuration,
+                "iceberg_manifest_files": iceberg_manifest_files_info,
+                "format_version": format_version,
+                "current_snapshot_id": current_snapshot_id,
+                "table_schema": default_schema, # Schema of the CURRENT snapshot
+                "partition_spec": partition_spec,
+                "sort_order": sort_order,
+                "version_history": {
+                    "total_snapshots": len(all_snapshots_in_meta),
+                    "current_snapshot_summary": current_snapshot_summary_for_history,
+                    "snapshots_overview": snapshots_overview_with_schema
+                },
+                "key_metrics": {
+                    "total_data_files": total_data_files,
+                    "total_delete_files": total_delete_files,
+                    "gross_records_in_data_files": gross_records_in_data_files,
+                    "approx_deleted_records_in_manifests": approx_deleted_records,
+                    "approx_live_records": approx_live_records,
+                    "metrics_note": "Live record count is an approximation based on manifest metadata counts for data and delete files. It may differ from query engine results. Partition record counts are gross counts from data files.",
+                    "total_data_storage_bytes": total_data_storage_bytes,
+                    "total_delete_storage_bytes": total_delete_storage_bytes,
+                    "avg_live_records_per_data_file": round(avg_live_records_per_data_file, 2),
+                    "avg_data_file_size_mb": round(avg_data_file_size_mb, 4),
+                },
+                "partition_explorer": partition_explorer_data,
+                "sample_data": sample_data,
+            }
+
+            add_s3_usage_log(g.user.id, s3_url) # Log after success
+            result_serializable = convert_bytes(result)
+            end_time = time.time()
+            print(f"--- Iceberg Request Completed in {end_time - start_time:.2f} seconds ---")
+            return jsonify(result_serializable), 200
+
+    # --- Exception Handling ---
+    except NoCredentialsError: # Corrected exception type
+        return jsonify({"error": "AWS credentials not found or invalid."}), 401
+    except (s3_client.exceptions.NoSuchBucket if s3_client else Exception) as e:
+         return jsonify({"error": f"S3 bucket not found or access denied: {bucket_name}"}), 404
+    except (s3_client.exceptions.ClientError if s3_client else Exception) as e:
+         error_code = e.response.get('Error', {}).get('Code', 'Unknown') if hasattr(e, 'response') else 'Unknown'
+         print(f"ERROR: AWS ClientError in Iceberg endpoint: {error_code} - {e}")
+         traceback.print_exc()
+         return jsonify({"error": f"AWS ClientError ({error_code}): Check logs for details. Message: {str(e)}"}), 500
+    except FileNotFoundError as e:
+         print(f"ERROR: FileNotFoundError in Iceberg endpoint: {e}")
+         return jsonify({"error": f"Required file or resource not found: {e}"}), 404
+    except ValueError as e:
+        print(f"ERROR: ValueError in Iceberg endpoint: {e}")
+        return jsonify({"error": f"Input value or data processing error: {str(e)}"}), 400
+    except Exception as e:
+        print(f"ERROR: An unexpected error occurred in Iceberg endpoint: {e}")
+        traceback.print_exc()
+        return jsonify({"error": f"An unexpected error occurred: {str(e)}"}), 500
+    
+
+# --- Delta Lake Endpoint (Modified) ---
+
+@app.route('/Delta', methods=['GET'])
+@login_required
+def delta_details():
+    s3_url = request.args.get('s3_url')
+    if not s3_url: 
+        return jsonify({"error": "s3_url parameter is missing"}), 400
+
+    start_time = time.time()
+    print(f"\n--- Processing Delta Request for {s3_url} ---")
+
+    bucket_name = None
+    table_base_key = None
+    delta_log_prefix = None
+    s3_client = None
+
+    user_role_arn = g.user.aws_role_arn
+    if not user_role_arn: 
+        return jsonify({"error": "AWS Role ARN not configured for this user."}), 400
+    s3_client = get_s3_client_for_user(user_role_arn) # Get temporary client
+    if not s3_client: 
+        return jsonify({"error": "Failed to access AWS Role. Please verify configuration."}), 403
+
+    try:
+        bucket_name, table_base_key = extract_bucket_and_key(s3_url)
+        if not table_base_key.endswith('/'): table_base_key += '/'
+        delta_log_prefix = table_base_key + "_delta_log/"
+        print(f"INFO User {g.user.id}: Processing Delta Lake table at: s3://{bucket_name}/{table_base_key}")
+        
+        with tempfile.TemporaryDirectory(prefix="delta_meta_") as temp_dir:
+            print(f"DEBUG: Using temporary directory: {temp_dir}")
+
+            # --- 1. Find Delta Log Files ---
+            log_files_raw = []
+            continuation_token = None
+            while True:
+                list_kwargs = {'Bucket': bucket_name, 'Prefix': delta_log_prefix}
+                if continuation_token: list_kwargs['ContinuationToken'] = continuation_token
+                try:
+                    list_response = s3_client.list_objects_v2(**list_kwargs)
+                except s3_client.exceptions.ClientError as list_err:
+                    if list_err.response['Error']['Code'] == 'NoSuchBucket':
+                         return jsonify({"error": f"S3 bucket not found: {bucket_name}"}), 404
+                    print(f"ERROR: ClientError listing objects under {delta_log_prefix}: {list_err}")
+                    return jsonify({"error": f"Error listing Delta log files: {list_err}"}), 500
+
+                if 'Contents' not in list_response and not log_files_raw:
+                    try:
+                        s3_client.list_objects_v2(Bucket=bucket_name, Prefix=table_base_key, Delimiter='/', MaxKeys=1)
+                        return jsonify({"error": f"Delta log prefix '{delta_log_prefix}' is empty."}), 404
+                    except s3_client.exceptions.ClientError as head_err:
+                          return jsonify({"error": f"Base table path or Delta log not found/accessible: s3://{bucket_name}/{table_base_key}. Error: {head_err}"}), 404
+
+                log_files_raw.extend(list_response.get('Contents', []))
+                if list_response.get('IsTruncated'):
+                    continuation_token = list_response.get('NextContinuationToken')
+                else: break
+            print(f"DEBUG: Found {len(log_files_raw)} total objects under delta log prefix.")
+
+            # --- Collect Metadata File Info ---
+            delta_log_files_info = []
+            json_commits = {}
+            checkpoint_files = {}
+            last_checkpoint_info = None
+            json_pattern = re.compile(r"(\d+)\.json$")
+            checkpoint_pattern = re.compile(r"(\d+)\.checkpoint(?:\.(\d+)\.(\d+))?\.parquet$")
+
+            for obj in log_files_raw:
+                key = obj['Key']
+                filename = os.path.basename(key)
+                size = obj.get('Size')
+                if filename == "_last_checkpoint" or json_pattern.match(filename) or checkpoint_pattern.match(filename):
+                    delta_log_files_info.append({"file_path": f"s3://{bucket_name}/{key}", "relative_path": key.replace(table_base_key, "", 1), "size_bytes": size, "size_human": format_bytes(size)})
+
+                if filename == "_last_checkpoint":
+                    local_last_cp_path = os.path.join(temp_dir, "_last_checkpoint")
+                    try:
+                        download_s3_file(s3_client, bucket_name, key, local_last_cp_path)
+                        with open(local_last_cp_path, 'r') as f: last_checkpoint_data = json.load(f)
+                        last_checkpoint_info = {'version': last_checkpoint_data['version'], 'parts': last_checkpoint_data.get('parts'), 'key': key, 'size': size}
+                    except Exception as cp_err: print(f"Warning: Failed to read/parse _last_checkpoint {key}: {cp_err}")
+                elif (json_match := json_pattern.match(filename)):
+                    json_commits[int(json_match.group(1))] = {'key': key, 'last_modified': obj['LastModified'], 'size': size}
+                elif (cp_match := checkpoint_pattern.match(filename)):
+                    version, part_num, num_parts = int(cp_match.group(1)), cp_match.group(2), cp_match.group(3)
+                    part_num = int(part_num) if part_num else 1
+                    num_parts = int(num_parts) if num_parts else 1
+                    if version not in checkpoint_files: checkpoint_files[version] = {'num_parts': num_parts, 'parts': {}}
+                    checkpoint_files[version]['parts'][part_num] = {'key': key, 'last_modified': obj['LastModified'], 'size': size}
+                    if checkpoint_files[version]['num_parts'] != num_parts and cp_match.group(2):
+                        checkpoint_files[version]['num_parts'] = max(checkpoint_files[version]['num_parts'], num_parts)
+
+            delta_log_files_info.sort(key=lambda x: x.get('relative_path', ''))
+
+            # Determine latest version ID
+            current_snapshot_id = -1
+            if json_commits: current_snapshot_id = max(json_commits.keys())
+            elif last_checkpoint_info: current_snapshot_id = last_checkpoint_info['version']
+            elif checkpoint_files:
+                 complete_cp_versions = [v for v, info in checkpoint_files.items() if len(info['parts']) == info['num_parts']]
+                 if complete_cp_versions: current_snapshot_id = max(complete_cp_versions)
+                 elif checkpoint_files: # Fallback to potentially incomplete checkpoint if no JSON commits found
+                      current_snapshot_id = max(checkpoint_files.keys())
+
+            if current_snapshot_id == -1:
+                 return jsonify({"error": "No Delta commit JSON files or checkpoint files found."}), 404
+            print(f"INFO: Latest Delta version (snapshot ID) identified: {current_snapshot_id}")
+
+            # --- 2/3. Process Checkpoint and JSON Commits Incrementally ---
+            active_files = {}
+            metadata_from_log = None # Tracks metadata from LATEST processed file/checkpoint
+            protocol_from_log = None # Tracks protocol from LATEST processed file/checkpoint
+            all_commit_info = {}
+            processed_versions = set()
+            checkpoint_version_used = None # Track which checkpoint was actually loaded
+            start_process_version = 0 # Default start
+            effective_checkpoint_version = -1
+
+            # Determine starting point (Checkpoint or Version 0)
+            cp_version_candidate = -1
+            if last_checkpoint_info: cp_version_candidate = last_checkpoint_info['version']
+            elif checkpoint_files:
+                 available_complete_checkpoints = sorted([v for v, info in checkpoint_files.items() if len(info['parts']) == info['num_parts']], reverse=True)
+                 if available_complete_checkpoints: cp_version_candidate = available_complete_checkpoints[0]
+
+            if cp_version_candidate > -1:
+                 # Verify the candidate checkpoint is actually complete and available
+                 if cp_version_candidate in checkpoint_files and len(checkpoint_files[cp_version_candidate]['parts']) == checkpoint_files[cp_version_candidate]['num_parts']:
+                      effective_checkpoint_version = cp_version_candidate
+                 else: # Fallback if candidate from _last_checkpoint is bad or missing
+                     available_complete_checkpoints = sorted([v for v, info in checkpoint_files.items() if len(info['parts']) == info['num_parts'] and v < cp_version_candidate], reverse=True)
+                     if available_complete_checkpoints: effective_checkpoint_version = available_complete_checkpoints[0]
+
+            # --- Load State and Initial Schema from Checkpoint if applicable ---
+            loaded_schema_from_checkpoint = None
+            if effective_checkpoint_version > -1:
+                print(f"INFO: Reading state from checkpoint version {effective_checkpoint_version}")
+                checkpoint_version_used = effective_checkpoint_version
+                cp_info = checkpoint_files[effective_checkpoint_version]
+                try:
+                    all_checkpoint_actions = []
+                    for part_num in sorted(cp_info['parts'].keys()):
+                         part_key = cp_info['parts'][part_num]['key']
+                         all_checkpoint_actions.extend(read_delta_checkpoint(s3_client, bucket_name, part_key, temp_dir))
+
+                    for action in all_checkpoint_actions:
+                         if 'add' in action and action['add']:
+                              add_info = action['add']
+                              path = add_info['path']
+                              stats_parsed = json.loads(add_info['stats']) if isinstance(add_info.get('stats'), str) else add_info.get('stats')
+                              active_files[path] = { 'size': add_info.get('size'), 'partitionValues': add_info.get('partitionValues', {}), 'modificationTime': add_info.get('modificationTime', 0), 'stats': stats_parsed, 'tags': add_info.get('tags') }
+                         elif 'metaData' in action and action['metaData']:
+                              metadata_from_log = action['metaData']
+                              schema_str = metadata_from_log.get("schemaString")
+                              if schema_str:
+                                  parsed_schema = _parse_delta_schema_string(schema_str)
+                                  if parsed_schema:
+                                      loaded_schema_from_checkpoint = parsed_schema
+                                      print(f"DEBUG: Loaded schema definition from checkpoint {effective_checkpoint_version}")
+                         elif 'protocol' in action and action['protocol']:
+                              protocol_from_log = action['protocol']
+
+                    start_process_version = effective_checkpoint_version + 1
+                    processed_versions.add(effective_checkpoint_version)
+
+                    cp_total_files = len(active_files)
+                    cp_total_bytes = sum(f['size'] for f in active_files.values() if f.get('size'))
+                    cp_total_records = sum(int(f['stats']['numRecords']) for f in active_files.values() if f.get('stats') and 'numRecords' in f['stats'])
+                    all_commit_info[effective_checkpoint_version] = {
+                        'version': effective_checkpoint_version, 'timestamp': None,
+                        'operation': 'CHECKPOINT_LOAD', 'operationParameters': {},
+                        'num_added_files': cp_total_files, 'num_removed_files': 0,
+                        'added_bytes': cp_total_bytes, 'removed_bytes': 0,
+                        'metrics': {'numOutputFiles': str(cp_total_files), 'numOutputBytes': str(cp_total_bytes)},
+                        'total_files_at_version': cp_total_files,
+                        'total_bytes_at_version': cp_total_bytes,
+                        'total_records_at_version': cp_total_records,
+                        'schema_definition': loaded_schema_from_checkpoint
+                    }
+                    print(f"INFO: Checkpoint processing complete. Starting JSON processing from version {start_process_version}")
+
+                except Exception as cp_read_err:
+                     print(f"ERROR: Failed to read/process checkpoint {effective_checkpoint_version}: {cp_read_err}. Falling back.")
+                     active_files = {}; metadata_from_log = None; protocol_from_log = None
+                     start_process_version = 0; checkpoint_version_used = None; processed_versions = set()
+                     all_commit_info = {}; loaded_schema_from_checkpoint = None
+            else:
+                print("INFO: No usable checkpoint found. Processing JSON logs from version 0.")
+                start_process_version = 0
+
+            # --- Process JSON Commits Incrementally ---
+            versions_to_process = sorted([v for v in json_commits if v >= start_process_version])
+            print(f"INFO: Processing {len(versions_to_process)} JSON versions from {start_process_version} up to {current_snapshot_id}...")
+            removed_file_sizes_by_commit = {}
+
+            for version in versions_to_process:
+                 if version in processed_versions: continue
+                 commit_file_info = json_commits[version]
+                 commit_key = commit_file_info['key']
+                 print(f"DEBUG: Processing version {version} ({commit_key})...")
+                 removed_file_sizes_by_commit[version] = 0
+                 commit_schema_definition = None # Track schema change within this commit
+
+                 try:
+                    actions = read_delta_json_lines(s3_client, bucket_name, commit_key, temp_dir)
+                    commit_summary = {
+                         'version': version, 'timestamp': None, 'operation': 'Unknown',
+                         'num_actions': len(actions), 'operationParameters': {},
+                         'num_added_files': 0, 'num_removed_files': 0,
+                         'added_bytes': 0, 'removed_bytes': 0, 'metrics': {}
+                    }
+                    op_metrics = {} # Reset for each commit
+
+                    for action in actions:
+                        if 'commitInfo' in action and action['commitInfo']:
+                            ci = action['commitInfo']
+                            commit_summary['timestamp'] = ci.get('timestamp')
+                            commit_summary['operation'] = ci.get('operation', 'Unknown')
+                            commit_summary['operationParameters'] = ci.get('operationParameters', {})
+                            op_metrics = ci.get('operationMetrics', {}) # Get metrics for this commit
+                            commit_summary['metrics'] = op_metrics
+                            # Prefer explicit metrics if available
+                            commit_summary['num_added_files'] = int(op_metrics.get('numOutputFiles', 0))
+                            commit_summary['num_removed_files'] = int(op_metrics.get('numTargetFilesRemoved', op_metrics.get('numRemovedFiles', 0))) # Spark 3 vs older
+                            commit_summary['added_bytes'] = int(op_metrics.get('numOutputBytes', 0))
+                            commit_summary['removed_bytes'] = int(op_metrics.get('numTargetBytesRemoved', op_metrics.get('numRemovedBytes', 0))) # Spark 3 vs older
+                        elif 'add' in action and action['add']:
+                            add_info = action['add']
+                            path = add_info['path']
+                            stats_parsed = json.loads(add_info['stats']) if isinstance(add_info.get('stats'), str) else add_info.get('stats')
+                            file_size = add_info.get('size', 0)
+                            active_files[path] = { 'size': file_size, 'partitionValues': add_info.get('partitionValues', {}), 'modificationTime': add_info.get('modificationTime', 0), 'stats': stats_parsed, 'tags': add_info.get('tags') }
+                            # Increment counts/bytes only if metrics were missing in commitInfo
+                            if 'numOutputFiles' not in op_metrics: commit_summary['num_added_files'] += 1
+                            if 'numOutputBytes' not in op_metrics: commit_summary['added_bytes'] += file_size
+                        elif 'remove' in action and action['remove']:
+                             remove_info = action['remove']
+                             path = remove_info['path']
+                             if remove_info.get('dataChange', True): # Check if it affects data
+                                 removed_file_info = active_files.pop(path, None)
+                                 # Increment counts/bytes only if metrics were missing
+                                 if 'numTargetFilesRemoved' not in op_metrics and 'numRemovedFiles' not in op_metrics:
+                                     commit_summary['num_removed_files'] += 1
+                                 # Track size for potential calculation if specific byte metrics are missing
+                                 if removed_file_info and removed_file_info.get('size'):
+                                      removed_file_sizes_by_commit[version] += removed_file_info.get('size',0)
+                        elif 'metaData' in action and action['metaData']:
+                             metadata_from_log = action['metaData']
+                             schema_str = metadata_from_log.get("schemaString")
+                             if schema_str:
+                                 parsed_schema = _parse_delta_schema_string(schema_str)
+                                 if parsed_schema:
+                                     commit_schema_definition = parsed_schema
+                                     print(f"DEBUG: Found schema update in version {version}")
+                        elif 'protocol' in action and action['protocol']:
+                             protocol_from_log = action['protocol']
+
+                    # Calculate removed bytes if metrics were missing
+                    if commit_summary['removed_bytes'] == 0 and removed_file_sizes_by_commit.get(version, 0) > 0:
+                         # Only use calculated size if metric wasn't present in commitInfo
+                         if 'numTargetBytesRemoved' not in op_metrics and 'numRemovedBytes' not in op_metrics:
+                              commit_summary['removed_bytes'] = removed_file_sizes_by_commit[version]
+
+                    # Calculate and store cumulative state
+                    current_total_files = len(active_files)
+                    current_total_bytes = sum(f['size'] for f in active_files.values() if f.get('size'))
+                    current_total_records = sum(int(f['stats']['numRecords']) for f in active_files.values() if f.get('stats') and f['stats'].get('numRecords') is not None) # Safer access
+
+                    commit_summary['total_files_at_version'] = current_total_files
+                    commit_summary['total_bytes_at_version'] = current_total_bytes
+                    commit_summary['total_records_at_version'] = current_total_records
+                    commit_summary['schema_definition'] = commit_schema_definition # Store None if no change this commit
+
+                    all_commit_info[version] = commit_summary
+                    processed_versions.add(version)
+
+                 except Exception as json_proc_err:
+                      print(f"ERROR: Failed to process commit file {commit_key} for version {version}: {json_proc_err}")
+                      traceback.print_exc()
+                      all_commit_info[version] = {'version': version, 'error': str(json_proc_err)}
+                      processed_versions.add(version) # Mark as processed even with error
+
+            print(f"INFO: Finished incremental processing. Propagating schemas...")
+
+            # --- Propagate Schema Definitions Forward ---
+            last_known_schema = loaded_schema_from_checkpoint
+            sorted_processed_versions = sorted([v for v in processed_versions if v in all_commit_info and 'error' not in all_commit_info[v]])
+
+            for v in sorted_processed_versions:
+                 # This loop iterates through versions we have info for, in ascending order
+                 current_commit = all_commit_info[v]
+
+                 # If this commit defined a schema, it becomes the new last_known_schema
+                 if 'schema_definition' in current_commit and current_commit['schema_definition']:
+                     last_known_schema = current_commit['schema_definition']
+                 # If this commit DID NOT define a schema, inherit from the previous version
+                 elif last_known_schema:
+                     current_commit['schema_definition'] = last_known_schema
+                 # If schema is still unknown
+                 else:
+                     # Check if it's the very first version processed and schema wasn't in checkpoint
+                     if v == min(sorted_processed_versions) and not last_known_schema:
+                          print(f"Warning: Schema definition missing for initial version {v}.")
+                     # Otherwise, it means propagation failed or metadata was missing earlier
+                     elif v > min(sorted_processed_versions):
+                          print(f"Warning: Inherited schema is missing for version {v}.")
+                     current_commit['schema_definition'] = None # Mark as unknown
+
+            # --- Find Definitive Metadata & Protocol (mostly for configuration) ---
+            definitive_metadata = metadata_from_log # Use the last one seen during processing
+            definitive_protocol = protocol_from_log
+
+            if not definitive_metadata:
+                 # Attempt recovery if latest processing failed but older metadata exists
+                 latest_successful_v = max(sorted_processed_versions) if sorted_processed_versions else -1
+                 if latest_successful_v > -1 and all_commit_info[latest_successful_v].get('schema_definition'):
+                     print("Warning: Final metadata action might be missing, relying on schema from last successful version.")
+                     # Cannot easily reconstruct definitive_metadata dict here, proceed cautiously
+                     pass
+                 else:
+                     return jsonify({"error": "Could not determine final table metadata."}), 500
+
+            if not definitive_protocol:
+                 definitive_protocol = {"minReaderVersion": 1, "minWriterVersion": 2}
+
+            # --- Assemble Format Configuration, Final Schema, Partition Spec ---
+            format_configuration = {**definitive_protocol, **(definitive_metadata.get("configuration", {}) if definitive_metadata else {})}
+
+            final_table_schema = all_commit_info.get(current_snapshot_id, {}).get('schema_definition')
+            if not final_table_schema:
+                 # Last resort: parse from definitive metadata if propagation failed
+                 if definitive_metadata and definitive_metadata.get("schemaString"):
+                      final_table_schema = _parse_delta_schema_string(definitive_metadata.get("schemaString"))
+                 if not final_table_schema:
+                      return jsonify({"error": "Failed to determine final table schema."}), 500
+
+            partition_cols = definitive_metadata.get("partitionColumns", []) if definitive_metadata else []
+            partition_spec_fields = []
+            schema_fields_map = {f['name']: f for f in final_table_schema.get('fields', [])}
+            for i, col_name in enumerate(partition_cols):
+                source_field = schema_fields_map.get(col_name)
+                if source_field: partition_spec_fields.append({ "name": col_name, "transform": "identity", "source-id": source_field.get('id', i+1000), "field-id": 1000 + i }) # Ensure unique field-id
+            partition_spec = {"spec-id": 0, "fields": partition_spec_fields}
+
+            # --- 4. Calculate FINAL State Metrics ---
+            final_commit_details = all_commit_info.get(current_snapshot_id, {})
+            total_data_files = final_commit_details.get('total_files_at_version', 0)
+            total_data_storage_bytes = final_commit_details.get('total_bytes_at_version', 0)
+            approx_live_records = final_commit_details.get('total_records_at_version', 0)
+            gross_records_in_data_files = approx_live_records # Estimate for Delta
+            total_delete_files = 0 # Delta doesn't track this way in log
+            total_delete_storage_bytes = 0
+            approx_deleted_records_in_manifests = 0
+            avg_live_records_per_data_file = (approx_live_records / total_data_files) if total_data_files > 0 else 0
+            avg_data_file_size_mb = (total_data_storage_bytes / (total_data_files or 1) / (1024*1024)) if total_data_files > 0 else 0
+            metrics_note = f"Live record count ({approx_live_records}) is estimated based on 'numRecords' in file stats. Delete file/record metrics common in Iceberg V2 are not tracked in Delta metadata."
+
+            # --- 5. Calculate Partition Stats ---
+            partition_stats = {}
+            for path, file_info in active_files.items():
+                part_values = file_info.get('partitionValues', {})
+                part_key_string = json.dumps(dict(sorted(part_values.items())), default=str) if part_values else "<unpartitioned>"
+                if part_key_string not in partition_stats: partition_stats[part_key_string] = { "partition_values": part_values, "partition_key_string": part_key_string, "num_data_files": 0, "size_bytes": 0, "gross_record_count": 0 }
+                partition_stats[part_key_string]["num_data_files"] += 1
+                partition_stats[part_key_string]["size_bytes"] += file_info.get('size', 0)
+                if file_info.get('stats') and file_info['stats'].get('numRecords') is not None:
+                    try: partition_stats[part_key_string]["gross_record_count"] += int(file_info['stats']['numRecords'])
+                    except (ValueError, TypeError): pass
+            partition_explorer_data = list(partition_stats.values())
+            for p_data in partition_explorer_data: p_data["size_human"] = format_bytes(p_data["size_bytes"])
+            partition_explorer_data.sort(key=lambda x: x.get("partition_key_string", ""))
+
+            # --- 6. Get Sample Data ---
+            sample_data = []
+            if active_files:
+                sample_file_path = next((p for p in active_files if p.lower().endswith('.parquet')), list(active_files.keys())[0] if active_files else None)
+                if sample_file_path:
+                    full_sample_s3_key = os.path.join(table_base_key, sample_file_path).replace("\\", "/") # Use join for robustness
+                    print(f"INFO: Attempting sample from: s3://{bucket_name}/{full_sample_s3_key}")
+                    try:
+                        if sample_file_path.lower().endswith('.parquet'):
+                            sample_data = read_parquet_sample(s3_client, bucket_name, full_sample_s3_key, temp_dir, num_rows=10)
+                        else: sample_data = [{"error": "Sampling only implemented for Parquet"}]
+                    except Exception as sample_err: sample_data = [{"error": "Failed to read sample data", "details": str(sample_err)}]
+                else: sample_data = [{"error": "No active Parquet files found for sampling"}]
+            else: sample_data = [{"error": "No active files found for sampling"}]
+
+            # --- 7. Assemble Final Result ---
+            print("\nINFO: Assembling final Delta result...")
+
+            current_snapshot_details = {
+                 "version": current_snapshot_id,
+                 "timestamp_ms": final_commit_details.get('timestamp'),
+                 "timestamp_iso": format_timestamp_ms(final_commit_details.get('timestamp')),
+                 "operation": final_commit_details.get('operation', 'N/A'),
+                 "operation_parameters": final_commit_details.get('operationParameters', {}),
+                 "num_files_total_snapshot": total_data_files,
+                 "total_data_files_snapshot": total_data_files,
+                 "total_delete_files_snapshot": total_delete_files,
+                 "total_data_storage_bytes_snapshot": total_data_storage_bytes,
+                 "total_records_snapshot": approx_live_records,
+                 "num_added_files_commit": final_commit_details.get('num_added_files'),
+                 "num_removed_files_commit": final_commit_details.get('num_removed_files'),
+                 "commit_added_bytes": final_commit_details.get('added_bytes'),
+                 "commit_removed_bytes": final_commit_details.get('removed_bytes'),
+                 "commit_metrics_raw": final_commit_details.get('metrics', {}),
+                 "error": final_commit_details.get('error')
+             }
+
+            # Assemble Version History
+            snapshots_overview_with_schema = []
+            known_versions_sorted = sorted([v for v in processed_versions if v in all_commit_info and 'error' not in all_commit_info[v]], reverse=True)
+            history_limit = 20
+            versions_in_history = known_versions_sorted[:min(len(known_versions_sorted), history_limit)]
+            current_snapshot_summary_for_history = None
+
+            for v in versions_in_history:
+                commit_details = all_commit_info.get(v)
+                if not commit_details: continue
+
+                summary = {
+                     "operation": commit_details.get('operation', 'Unknown'),
+                     "added-data-files": str(commit_details.get('num_added_files', 'N/A')),
+                     "removed-data-files": str(commit_details.get('num_removed_files', 'N/A')),
+                     "added-files-size": str(commit_details.get('added_bytes', 'N/A')),
+                     "removed-files-size": str(commit_details.get('removed_bytes', 'N/A')),
+                     "operation-parameters": commit_details.get('operationParameters', {}),
+                     "total-data-files": str(commit_details.get('total_files_at_version', 'N/A')),
+                     "total-files-size": str(commit_details.get('total_bytes_at_version', 'N/A')),
+                     "total-records": str(commit_details.get('total_records_at_version', 'N/A')),
+                     "total-delete-files": "0",
+                 }
+
+                snapshot_entry = {
+                    "snapshot-id": v,
+                    "timestamp-ms": commit_details.get('timestamp'),
+                    "summary": summary,
+                    "schema_definition": commit_details.get('schema_definition') # Embed propagated schema
+                }
+                snapshots_overview_with_schema.append(snapshot_entry)
+
+                if v == current_snapshot_id:
+                    current_snapshot_summary_for_history = snapshot_entry
+
+            # Final Result Structure
+            result = {
+                "table_type": "Delta",
+                "table_uuid": definitive_metadata.get("id") if definitive_metadata else None,
+                "location": s3_url if s3_url else f"s3://{bucket_name}/{table_base_key}",
+                "format_configuration": format_configuration,
+                "format_version": definitive_protocol.get('minReaderVersion', 1),
+                "delta_log_files": delta_log_files_info,
+                "current_snapshot_id": current_snapshot_id,
+                "current_snapshot_details": current_snapshot_details,
+                "table_schema": final_table_schema,
+                "table_properties": definitive_metadata.get("configuration", {}) if definitive_metadata else {},
+                "partition_spec": partition_spec,
+                "sort_order": {"order-id": 0, "fields": []},
+                "version_history": {
+                    "total_snapshots": len(known_versions_sorted),
+                    "current_snapshot_summary": current_snapshot_summary_for_history,
+                    "snapshots_overview": snapshots_overview_with_schema
+                },
+                "key_metrics": {
+                     "total_data_files": total_data_files,
+                     "total_delete_files": total_delete_files,
+                     "total_data_storage_bytes": total_data_storage_bytes,
+                     "total_data_storage_human": format_bytes(total_data_storage_bytes),
+                     "total_delete_storage_bytes": total_delete_storage_bytes,
+                     "total_delete_storage_human": format_bytes(total_delete_storage_bytes),
+                     "gross_records_in_data_files": gross_records_in_data_files,
+                     "approx_deleted_records_in_manifests": approx_deleted_records_in_manifests,
+                     "approx_live_records": approx_live_records,
+                     "avg_live_records_per_data_file": round(avg_live_records_per_data_file, 2),
+                     "avg_data_file_size_mb": round(avg_data_file_size_mb, 4),
+                     "metrics_note": metrics_note,
+                 },
+                "partition_explorer": partition_explorer_data,
+                "sample_data": sample_data,
+            }
+            add_s3_usage_log(g.user.id, s3_url)
+            result_serializable = json.loads(json.dumps(convert_bytes(result), default=str))
+            end_time = time.time()
+            print(f"--- Delta Request Completed in {end_time - start_time:.2f} seconds ---")
+            return jsonify(result_serializable), 200
+
+    # --- Exception Handling ---
+    except NoCredentialsError: # Corrected exception type
+        return jsonify({"error": "AWS credentials not found or invalid."}), 401
+    except (s3_client.exceptions.NoSuchBucket if s3_client else Exception) as e:
+        return jsonify({"error": f"S3 bucket not found or access denied: {bucket_name}"}), 404
+    except (s3_client.exceptions.ClientError if s3_client else Exception) as e:
+        error_code = e.response.get('Error', {}).get('Code', 'Unknown') if hasattr(e, 'response') else 'Unknown'
+        print(f"ERROR: AWS ClientError in Delta endpoint: {error_code} - {e}")
+        traceback.print_exc()
+        return jsonify({"error": f"AWS ClientError ({error_code}): Check logs for details. Message: {str(e)}"}), 500
+    except FileNotFoundError as e:
+        print(f"ERROR: FileNotFoundError in Delta endpoint: {e}")
+        # Add specific check for log dir missing
+        if "_delta_log" in str(e) or (delta_log_prefix and delta_log_prefix in str(e)):
+             return jsonify({"error": f"Delta log not found or inaccessible for table: {s3_url}"}), 404
+        return jsonify({"error": f"Required file or resource not found: {e}"}), 404
+    except ValueError as e:
+        print(f"ERROR: ValueError in Delta endpoint: {e}")
+        return jsonify({"error": f"Input value or data processing error: {str(e)}"}), 400
+    except Exception as e:
+        print(f"ERROR: An unexpected error occurred in Delta endpoint: {e}")
+        traceback.print_exc()
+        return jsonify({"error": f"An unexpected error occurred: {str(e)}"}), 500
+
+# --- NEW Schema Comparison Endpoint ---
+
+@app.route('/compare_schema/Iceberg', methods=['GET'])
+@login_required
+def compare_iceberg_schema_endpoint():
+    s3_url = request.args.get('s3_url')
+    seq1_str = request.args.get('seq1') # Use 'seq1' for sequence number
+    seq2_str = request.args.get('seq2') # Use 'seq2' for sequence number
+
+    if not s3_url: 
+        return jsonify({"error": "s3_url parameter is missing"}), 400
+    if not seq1_str: 
+        return jsonify({"error": "seq1 (sequence number) parameter is missing"}), 400
+    if not seq2_str: 
+        return jsonify({"error": "seq2 (sequence number) parameter is missing"}), 400
+
+    start_time = time.time()
+    print(f"\n--- Processing Iceberg Schema Comparison Request for {s3_url} (seq {seq1_str} vs seq {seq2_str}) ---")
+
+    bucket_name = None
+    table_base_key = None
+    s3_client = None
+    temp_dir_obj = None
+
+    try:
+        seq1 = int(seq1_str)
+        seq2 = int(seq2_str)
+    except ValueError:
+        return jsonify({"error": "seq1 and seq2 must be integers."}), 400
+
+    try:
+        bucket_name, table_base_key = extract_bucket_and_key(request.args.get('s3_url')) # Example
+        if not table_base_key.endswith('/'): 
+            table_base_key += '/'
+
+        temp_dir_obj = tempfile.TemporaryDirectory(prefix="iceberg_schema_comp_")
+        temp_dir = temp_dir_obj.name
+
+        # --- Use temporary s3_client for helpers ---
+        schema1 = get_iceberg_schema_for_version(s3_client, bucket_name, table_base_key, seq1, temp_dir)
+        schema2 = get_iceberg_schema_for_version(s3_client, bucket_name, table_base_key, seq2, temp_dir)
+        schema_diff = compare_schemas(schema1, schema2, f"seq {seq1}", f"seq {seq2}")
+
+        # --- Assemble Result ---
+        result = {
+            "table_type": "Iceberg",
+            "location": s3_url,
+            "version1": {
+                "identifier_type": "sequence_number",
+                "identifier": seq1,
+                "schema": schema1
+            },
+            "version2": {
+                "identifier_type": "sequence_number",
+                "identifier": seq2,
+                "schema": schema2
+            },
+            "schema_comparison": schema_diff
+        }
+
+        result_serializable = json.loads(json.dumps(convert_bytes(result), default=str))
+        end_time = time.time()
+        print(f"--- Iceberg Schema Comparison Request Completed in {end_time - start_time:.2f} seconds ---")
+        return jsonify(result_serializable), 200
+
+    # --- Exception Handling (Similar to previous) ---
+    except NoCredentialsError: # <--- CHANGE THIS LINE
+        return jsonify({"error": "AWS credentials not found or invalid."}), 401
+    except (s3_client.exceptions.NoSuchBucket if s3_client else Exception) as e:
+        return jsonify({"error": f"S3 bucket not found or access denied: {bucket_name}"}), 404
+    except (s3_client.exceptions.ClientError if s3_client else Exception) as e:
+        error_code = e.response.get('Error', {}).get('Code', 'Unknown') if hasattr(e, 'response') else 'Unknown'
+        print(f"ERROR: AWS ClientError: {error_code} - {e}")
+        traceback.print_exc()
+        return jsonify({"error": f"AWS ClientError ({error_code}): Check logs for details. Message: {str(e)}"}), 500
+    except FileNotFoundError as e:
+        print(f"ERROR: FileNotFoundError: {e}")
+        return jsonify({"error": f"Required file or directory not found: {e}"}), 404
+    except ValueError as e: # Catch specific value errors from helpers
+        print(f"ERROR: ValueError: {e}")
+        return jsonify({"error": f"Input or data processing error: {str(e)}"}), 400
+    except Exception as e:
+        print(f"ERROR: An unexpected error occurred: {e}")
+        traceback.print_exc()
+        return jsonify({"error": f"An unexpected error occurred: {str(e)}"}), 500
+    finally:
+        if temp_dir_obj:
+            try:
+                temp_dir_obj.cleanup()
+                print(f"DEBUG: Cleaned up temporary directory: {temp_dir_obj.name}")
+            except Exception as cleanup_err:
+                print(f"ERROR: Failed to cleanup temporary directory {temp_dir_obj.name}: {cleanup_err}")
+
+
+# --- NEW Delta Schema Comparison Endpoint ---
+
+@app.route('/compare_schema/Delta', methods=['GET'])
+@login_required
+def compare_delta_schema_endpoint():
+    s3_url = request.args.get('s3_url')
+    v1_str = request.args.get('v1') # Use 'v1' for version ID
+    v2_str = request.args.get('v2') # Use 'v2' for version ID
+
+    if not s3_url: 
+        return jsonify({"error": "s3_url parameter is missing"}), 400
+    if not v1_str: 
+        return jsonify({"error": "v1 (version ID) parameter is missing"}), 400
+    if not v2_str: 
+        return jsonify({"error": "v2 (version ID) parameter is missing"}), 400
+
+    start_time = time.time()
+    print(f"\n--- Processing Delta Schema Comparison Request for {s3_url} (v{v1_str} vs v{v2_str}) ---")
+
+    bucket_name = None
+    table_base_key = None
+    s3_client = None
+    temp_dir_obj = None
+
+    user_role_arn = g.user.aws_role_arn
+    if not user_role_arn: return jsonify({"error": "AWS Role ARN not configured."}), 400
+    s3_client = get_s3_client_for_user(user_role_arn)
+    if not s3_client: 
+        return jsonify({"error": "Failed to assume AWS Role."}), 403
+
+    try:
+        v1 = int(request.args.get('v1'))
+        v2 = int(request.args.get('v2')) # Example
+        bucket_name, table_base_key = extract_bucket_and_key(request.args.get('s3_url')) # Example
+        if not table_base_key.endswith('/'): 
+            table_base_key += '/'
+
+        temp_dir_obj = tempfile.TemporaryDirectory(prefix="delta_schema_comp_")
+        temp_dir = temp_dir_obj.name
+        print(f"DEBUG: Using temporary directory: {temp_dir}")
+
+        # --- Get Schemas ---
+        version1_label = f"version_id {v1}"
+        version2_label = f"version_id {v2}"
+        schema1 = get_delta_schema_for_version(s3_client, bucket_name, table_base_key, v1, temp_dir)
+        schema2 = get_delta_schema_for_version(s3_client, bucket_name, table_base_key, v2, temp_dir)
+
+        # --- Compare Schemas ---
+        schema_diff = compare_schemas(schema1, schema2, version1_label, version2_label)
+
+        # --- Assemble Result ---
+        result = {
+            "table_type": "Delta",
+            "location": s3_url,
+            "version1": {
+                "identifier_type": "version_id",
+                "identifier": v1,
+                "schema": schema1
+            },
+            "version2": {
+                "identifier_type": "version_id",
+                "identifier": v2,
+                "schema": schema2
+            },
+            "schema_comparison": schema_diff
+        }
+
+        result_serializable = json.loads(json.dumps(convert_bytes(result), default=str))
+        end_time = time.time()
+        print(f"--- Delta Schema Comparison Request Completed in {end_time - start_time:.2f} seconds ---")
+        return jsonify(result_serializable), 200
+
+    # --- Exception Handling (Similar to previous) ---
+    except boto3.exceptions.NoCredentialsError:
+        return jsonify({"error": "AWS credentials not found."}), 401
+    except (s3_client.exceptions.NoSuchBucket if s3_client else Exception) as e:
+        return jsonify({"error": f"S3 bucket not found or access denied: {bucket_name}"}), 404
+    except (s3_client.exceptions.ClientError if s3_client else Exception) as e:
+        error_code = e.response.get('Error', {}).get('Code', 'Unknown') if hasattr(e, 'response') else 'Unknown'
+        print(f"ERROR: AWS ClientError: {error_code} - {e}")
+        traceback.print_exc()
+        return jsonify({"error": f"AWS ClientError ({error_code}): Check logs for details. Message: {str(e)}"}), 500
+    except FileNotFoundError as e:
+        print(f"ERROR: FileNotFoundError: {e}")
+        # Check if it's the specific Delta log not found error
+        if "_delta_log" in str(e):
+             return jsonify({"error": f"Delta log not found or inaccessible for table: {s3_url}"}), 404
+        return jsonify({"error": f"Required file or directory not found: {e}"}), 404
+    except ValueError as e: # Catch specific value errors from helpers
+        print(f"ERROR: ValueError: {e}")
+        return jsonify({"error": f"Input or data processing error: {str(e)}"}), 400
+    except Exception as e:
+        print(f"ERROR: An unexpected error occurred: {e}")
+        traceback.print_exc()
+        return jsonify({"error": f"An unexpected error occurred: {str(e)}"}), 500
+    finally:
+        if temp_dir_obj:
+            try:
+                temp_dir_obj.cleanup()
+                print(f"DEBUG: Cleaned up temporary directory: {temp_dir_obj.name}")
+            except Exception as cleanup_err:
+                print(f"ERROR: Failed to cleanup temporary directory {temp_dir_obj.name}: {cleanup_err}")
+
+
+from urllib.parse import urlparse, unquote
+import boto3
+from botocore.exceptions import NoCredentialsError # Make sure this import is present
+# ... other imports ...
+
+# --- NEW Endpoint to List Tables ---
+@app.route('/list_tables', methods=['GET'])
+@login_required
+def list_tables():
+    s3_root_path = request.args.get('s3_root_path')
+    if not s3_root_path:
+        return jsonify({"error": "s3_root_path parameter is missing"}), 400
+
+    start_time = time.time()
+    print(f"\n--- Processing List Tables Request for User {g.user.id}, Path {s3_root_path} ---")
+
+    bucket_name = None
+    root_prefix = None
+    s3_client = None # Will hold the temporary client
+
+    # --- AssumeRole Integration START ---
+    user_role_arn = g.user.aws_role_arn
+    if not user_role_arn:
+         print(f"ERROR User {g.user.id}: AWS Role ARN not configured.")
+         return jsonify({"error": "AWS Role ARN not configured for this user."}), 400
+
+    s3_client = get_s3_client_for_user(user_role_arn)
+    if not s3_client:
+        print(f"ERROR User {g.user.id}: Failed to assume AWS Role {user_role_arn}.")
+        # Provide a more user-friendly message maybe
+        return jsonify({"error": "Failed to access AWS Role. Please verify configuration in your AWS account (Role ARN, Trust Policy) and ensure it's correctly saved here."}), 403 # Forbidden
+    # --- AssumeRole Integration END ---
+
+    try:
+        # Use the temporary s3_client obtained above
+        if not s3_root_path.endswith('/'): s3_root_path += '/'
+        parsed_url = urlparse(s3_root_path)
+        bucket_name = parsed_url.netloc
+        root_prefix = unquote(parsed_url.path).lstrip('/')
+
+        if not s3_root_path.startswith("s3://") or not bucket_name:
+             raise ValueError(f"Invalid S3 root path: {s3_root_path}")
+
+        discovered_tables = []
+        paginator = s3_client.get_paginator('list_objects_v2')
+        print(f"DEBUG User {g.user.id}: Listing common prefixes under s3://{bucket_name}/{root_prefix} using assumed role")
+
+        page_iterator = paginator.paginate(Bucket=bucket_name, Prefix=root_prefix, Delimiter='/')
+
+        processed_prefixes = set() # Handle potential pagination duplicates if any
+
+        for page in page_iterator:
+            if 'CommonPrefixes' in page:
+                for common_prefix_obj in page['CommonPrefixes']:
+                    prefix = common_prefix_obj.get('Prefix')
+                    if not prefix or prefix in processed_prefixes: continue
+                    processed_prefixes.add(prefix)
+
+                    table_path = f"s3://{bucket_name}/{prefix}"
+                    detected_type = "Unknown" # Default
+                    print(f"DEBUG User {g.user.id}: Checking prefix {prefix} for table type...")
+
+                    # Check for Delta (_delta_log) - Use temporary client
+                    try:
+                        delta_check = s3_client.list_objects_v2(Bucket=bucket_name, Prefix=f"{prefix}_delta_log/", MaxKeys=1)
+                        if 'Contents' in delta_check or delta_check.get('KeyCount', 0) > 0:
+                            detected_type = "Delta"
+                            print(f"DEBUG User {g.user.id}: Found Delta log for {prefix}")
+                            discovered_tables.append({"path": table_path, "type": detected_type})
+                            continue # Found type, move to next prefix
+                    except ClientError as e:
+                        if e.response['Error']['Code'] != 'AccessDenied': # Log if not just access denied
+                            print(f"Warning User {g.user.id}: S3 error checking Delta log for {prefix}: {e}")
+                        else: 
+                            print(f"DEBUG User {g.user.id}: Access denied checking Delta log for {prefix} (expected if no log)")
+                    except Exception as e: 
+                        print(f"Warning User {g.user.id}: Unexpected error checking Delta log for {prefix}: {e}")
+
+                    # Check for Iceberg (metadata/*.metadata.json) - Use temporary client
+                    try:
+                        iceberg_check = s3_client.list_objects_v2(Bucket=bucket_name, Prefix=f"{prefix}metadata/", MaxKeys=10)
+                        if any(item.get('Key', '').endswith('.metadata.json') for item in iceberg_check.get('Contents', [])):
+                             detected_type = "Iceberg"
+                             print(f"DEBUG User {g.user.id}: Found Iceberg metadata for {prefix}")
+                             discovered_tables.append({"path": table_path, "type": detected_type})
+                             continue
+                    except ClientError as e:
+                        if e.response['Error']['Code'] != 'AccessDenied':
+                            print(f"Warning User {g.user.id}: S3 error checking Iceberg metadata for {prefix}: {e}")
+                        else: 
+                            print(f"DEBUG User {g.user.id}: Access denied checking Iceberg metadata for {prefix}")
+                    except Exception as e: 
+                        print(f"Warning User {g.user.id}: Unexpected error checking Iceberg metadata for {prefix}: {e}")
+
+                    # Check for Hudi (.hoodie) - Use temporary client
+                    try:
+                        hudi_check = s3_client.list_objects_v2(Bucket=bucket_name, Prefix=f"{prefix}.hoodie/", MaxKeys=1)
+                        if 'Contents' in hudi_check or hudi_check.get('KeyCount', 0) > 0:
+                            detected_type = "Hudi"
+                            print(f"DEBUG User {g.user.id}: Found Hudi metadata for {prefix}")
+                            discovered_tables.append({"path": table_path, "type": detected_type})
+                            continue
+                    except ClientError as e:
+                        if e.response['Error']['Code'] != 'AccessDenied':
+                            print(f"Warning User {g.user.id}: S3 error checking Hudi metadata for {prefix}: {e}")
+                        else: 
+                            print(f"DEBUG User {g.user.id}: Access denied checking Hudi metadata for {prefix}")
+                    except Exception as e: 
+                        print(f"Warning User {g.user.id}: Unexpected error checking Hudi metadata for {prefix}: {e}")
+
+                    # Optionally add Unknown types if needed
+                    # if detected_type == "Unknown":
+                    #     print(f"DEBUG User {g.user.id}: No specific table type found for {prefix}, listing as Unknown.")
+                    #     discovered_tables.append({"path": table_path, "type": detected_type})
+
+
+        end_time = time.time()
+        print(f"INFO User {g.user.id}: Found {len(discovered_tables)} potential tables in {end_time - start_time:.2f} seconds.")
+        return jsonify(discovered_tables)
+
+    # --- Exception Handling (uses temporary s3_client context) ---
+    except NoCredentialsError: # Should not happen if STS AssumeRole worked
+        print(f"ERROR User {g.user.id}: Boto3 NoCredentialsError after successful AssumeRole? Investigate.")
+        return jsonify({"error": "AWS credentials issue occurred after assuming role."}), 500
+    except (s3_client.exceptions.NoSuchBucket if s3_client else Exception) as e:
+         print(f"ERROR User {g.user.id}: S3 Bucket not found or access denied via assumed role: {bucket_name}. Error: {e}")
+         return jsonify({"error": f"S3 bucket '{bucket_name}' not found or access denied via assumed role."}), 404
+    except (s3_client.exceptions.ClientError if s3_client else Exception) as e:
+        error_code = e.response.get('Error', {}).get('Code', 'Unknown')
+        print(f"ERROR User {g.user.id}: AWS ClientError listing tables via assumed role: {error_code} - {e}")
+        if error_code == 'AccessDenied':
+            return jsonify({"error": f"Access Denied via assumed role when listing path: {s3_root_path}. Check Role permissions."}), 403
+        return jsonify({"error": f"AWS ClientError ({error_code}) listing tables via assumed role. Check Role permissions or path."}), 500
+    except ValueError as e: # Catch invalid S3 path format
+         print(f"ERROR User {g.user.id}: ValueError listing tables: {e}")
+         return jsonify({"error": f"Invalid input path: {str(e)}"}), 400
+    except Exception as e:
+         print(f"ERROR User {g.user.id}: An unexpected error occurred while listing tables: {e}")
+         traceback.print_exc()
+         return jsonify({"error": f"An unexpected server error occurred: {str(e)}"}), 500
+
+@app.route("/generate-summary", methods=["POST"])
+def generate():
+    data = request.get_json()
+    comparison_details_str = data.get("comparison", "") # Expecting a formatted string
+    v1_label = data.get("v1_label", "Older Version") # Optional: Get version labels for context
+    v2_label = data.get("v2_label", "Newer Version") # Optional
+
+    if not comparison_details_str:
+        return jsonify({"error": "Missing 'comparison' field in request body."}), 400
+
+    # Refined prompt for summarizing statistical changes
+    prompt = (
+    f"Summarize the key statistical changes between two table snapshots: '{v1_label}' and '{v2_label}', based on the details below.\n\n"
+    "Focus on significant increases or decreases in records, files, size, and deletes mentioned in the details. "
+    "Keep the summary concise (1 sentence, maximum 2). "
+    "The final output must be *only* the HTML paragraph itself, starting with `<p>` and ending with `</p>`. "
+    "Use `<strong></strong>` tags for the keywords.\n\n"
+    "Change Details:\n"
+    f"{comparison_details_str}"
+    )
+
+    try:
+        # Assuming get_gemini_response handles the API call to Gemini
+        summary = get_gemini_response(prompt)
+        return jsonify({"summary": summary}) # Return summary under 'summary' key
+    except Exception as e:
+        print(f"Error generating summary: {e}") # Log the error server-side
+        traceback.print_exc() # Print full traceback for debugging
+        return jsonify({"error": f"Failed to generate summary: {str(e)}"}), 500
+    
+@app.route('/recent_usage', methods=['GET'])
+@login_required
+def recent_usage():
+    """Returns the recent S3 paths accessed by the logged-in user."""
+    print(f"--- Fetching recent usage for User {g.user.id} ---")
+    try:
+        # <<< This query already sorts by timestamp descending (most recent first) >>>
+        usages = S3Usage.query.filter_by(user_id=g.user.id)\
+                              .order_by(S3Usage.timestamp.desc())\
+                              .limit(20).all() # Limit to last 20
+
+        usage_list = []
+        for usage in usages:
+            decrypted_path = decrypt_data(usage.s3_bucket_link_encrypted)
+            usage_list.append({
+                "path": decrypted_path if decrypted_path else "[Decryption Failed]",
+                "timestamp": usage.timestamp.isoformat() + 'Z' # ISO 8601 UTC format
+            })
+        return jsonify(usage_list)
+
+    except Exception as e:
+        print(f"ERROR User {g.user.id}: Failed to retrieve usage history: {e}")
+        traceback.print_exc()
+        return jsonify({"error": "Failed to retrieve usage history"}), 500
+
+@app.route('/ping', methods=['GET'])
+def root():
+     # Public endpoint, no login required
+     return jsonify(status="API is running", timestamp=datetime.datetime.utcnow().isoformat() + 'Z')
+
+@app.route('/', methods=['GET'])
+def hello():
+    return """
+    Hello! Available endpoints:
+     - /Iceberg?s3_url=&lt;s3://your-bucket/path/to/iceberg-table/&gt;
+     - /Delta?s3_url=&lt;s3://your-bucket/path/to/delta-table/&gt;
+    """
+
+if __name__ == '__main__':
+    with app.app_context():
+        print("Initializing database...")
+        try:
+            db.create_all() # Create tables based on models if they don't exist
+            print("Database tables checked/created.")
+        except Exception as e:
+            print(f"ERROR: Could not connect to or initialize database '{app.config['SQLALCHEMY_DATABASE_URI']}': {e}")
+            print("Please ensure the database exists and connection details are correct in DATABASE_URL.")
+            # Consider exiting if DB is essential: import sys; sys.exit(1)
+
+    print("\n--- Configuration Checks ---")
+    if not app.config['SECRET_KEY'] or len(app.config['SECRET_KEY']) < 16 :
+       print("WARNING: Flask SECRET_KEY is missing, short, or insecure. Set FLASK_SECRET_KEY env var.")
+    if not os.getenv("ENCRYPTION_KEY"):
+        print("WARNING: ENCRYPTION_KEY is not set. S3 URL encryption will fail.")
+    if not os.getenv("AWS_ACCESS_KEY_ID") or not os.getenv("AWS_SECRET_ACCESS_KEY"):
+         print("CRITICAL WARNING: AWS_ACCESS_KEY_ID or AWS_SECRET_ACCESS_KEY env vars not found.")
+         print("                 STS AssumeRole calls WILL likely fail. Configure these in Render Env.")
+    else:
+         print("INFO: AWS Credentials found in environment (used for STS).")
+    if not os.getenv("AWS_REGION"):
+         print(f"WARNING: AWS_REGION env var not found. Defaulting to '{AWS_REGION}'.")
+    else:
+         print(f"INFO: AWS Region set to '{AWS_REGION}'.")
+    print("--------------------------\n")
+
+    print("Starting Flask server...")
     app.run(debug=True, host='0.0.0.0', port=5000) # Use debug=False and Gunicorn/uWSGI for production